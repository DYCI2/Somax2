{
	"patcher" : 	{
		"fileversion" : 1,
		"appversion" : 		{
			"major" : 8,
			"minor" : 1,
			"revision" : 7,
			"architecture" : "x64",
			"modernui" : 1
		}
,
		"classnamespace" : "box",
<<<<<<< HEAD
		"rect" : [ 34.0, 78.0, 1372.0, 731.0 ],
=======
		"rect" : [ 34.0, 79.0, 362.0, 379.0 ],
>>>>>>> 59f9e40d
		"bglocked" : 0,
		"openinpresentation" : 1,
		"default_fontsize" : 12.0,
		"default_fontface" : 0,
		"default_fontname" : "Arial",
		"gridonopen" : 1,
		"gridsize" : [ 15.0, 15.0 ],
		"gridsnaponopen" : 1,
		"objectsnaponopen" : 1,
		"statusbarvisible" : 2,
		"toolbarvisible" : 0,
		"lefttoolbarpinned" : 0,
		"toptoolbarpinned" : 0,
		"righttoolbarpinned" : 0,
		"bottomtoolbarpinned" : 0,
		"toolbars_unpinned_last_save" : 0,
		"tallnewobj" : 0,
		"boxanimatetime" : 200,
		"enablehscroll" : 0,
		"enablevscroll" : 0,
		"devicewidth" : 0.0,
		"description" : "",
		"digest" : "",
		"tags" : "",
		"style" : "",
		"subpatcher_template" : "",
		"assistshowspatchername" : 0,
		"boxes" : [ 			{
				"box" : 				{
<<<<<<< HEAD
					"color" : [ 0.8266150951, 0.1539679319, 0.6292977333, 1.0 ],
					"id" : "obj-49",
					"maxclass" : "newobj",
					"numinlets" : 1,
					"numoutlets" : 1,
					"outlettype" : [ "" ],
					"patching_rect" : [ 489.0, 758.0, 70.0, 22.0 ],
					"text" : "loadmess 0"
				}

			}
, 			{
				"box" : 				{
					"id" : "obj-47",
					"maxclass" : "newobj",
					"numinlets" : 3,
					"numoutlets" : 3,
					"outlettype" : [ "bang", "bang", "" ],
					"patching_rect" : [ 489.0, 832.0, 44.0, 22.0 ],
					"text" : "sel 1 0"
				}

			}
, 			{
				"box" : 				{
					"checkedcolor" : [ 1.0, 0.709803921568627, 0.196078431372549, 1.0 ],
					"id" : "obj-186",
					"maxclass" : "toggle",
					"numinlets" : 1,
					"numoutlets" : 1,
					"outlettype" : [ "int" ],
					"parameter_enable" : 0,
					"patching_rect" : [ 489.0, 795.5, 24.0, 24.0 ],
					"presentation" : 1,
					"presentation_rect" : [ 492.0, 191.721870874999922, 24.0, 24.0 ]
				}

			}
, 			{
				"box" : 				{
					"fontface" : 1,
					"fontsize" : 10.0,
					"id" : "obj-189",
					"linecount" : 2,
					"maxclass" : "comment",
					"numinlets" : 1,
					"numoutlets" : 0,
					"patching_rect" : [ 519.152058031140768, 794.0, 67.0, 29.0 ],
					"presentation" : 1,
					"presentation_linecount" : 2,
					"presentation_rect" : [ 510.652058478175604, 189.221870874999922, 50.5, 29.0 ],
					"text" : "Bypass filtering",
					"textcolor" : [ 0.933333333333333, 0.933333333333333, 0.933333333333333, 1.0 ],
					"textjustification" : 1
				}

			}
, 			{
				"box" : 				{
					"angle" : 270.0,
					"bgcolor" : [ 0.2, 0.2, 0.2, 1.0 ],
					"id" : "obj-190",
					"maxclass" : "panel",
					"mode" : 0,
					"numinlets" : 1,
					"numoutlets" : 0,
					"patching_rect" : [ 531.152058478175604, 798.75, 42.999999105930328, 19.5 ],
					"presentation" : 1,
					"presentation_rect" : [ 488.0, 189.221870874999922, 83.5, 29.0 ],
					"proportion" : 0.5
				}

			}
, 			{
				"box" : 				{
					"angle" : 270.0,
					"bgcolor" : [ 0.647058823529412, 0.647058823529412, 0.647058823529412, 1.0 ],
					"id" : "obj-330",
					"maxclass" : "panel",
					"mode" : 0,
					"numinlets" : 1,
					"numoutlets" : 0,
					"patching_rect" : [ 455.0, 746.440408431878268, 256.0, 124.119183136243464 ],
					"presentation" : 1,
					"presentation_rect" : [ 456.41666666666697, 177.221870874999922, 155.416717341054095, 77.0 ],
					"proportion" : 0.5
				}

			}
, 			{
				"box" : 				{
					"id" : "obj-39",
					"maxclass" : "message",
					"numinlets" : 2,
					"numoutlets" : 1,
					"outlettype" : [ "" ],
					"patching_rect" : [ 283.0, 842.0, 29.5, 22.0 ],
					"text" : "set"
				}

			}
, 			{
				"box" : 				{
					"id" : "obj-37",
					"maxclass" : "message",
					"numinlets" : 2,
					"numoutlets" : 1,
					"outlettype" : [ "" ],
					"patching_rect" : [ 125.0, 842.0, 137.0, 22.0 ],
					"text" : "set filter_class= NoFilter"
				}

			}
, 			{
				"box" : 				{
					"id" : "obj-35",
					"maxclass" : "newobj",
					"numinlets" : 1,
					"numoutlets" : 1,
					"outlettype" : [ "" ],
					"patching_rect" : [ 23.0, 720.0, 49.0, 22.0 ],
					"text" : "append"
				}

			}
, 			{
				"box" : 				{
					"id" : "obj-8",
					"linecount" : 2,
					"maxclass" : "newobj",
					"numinlets" : 3,
					"numoutlets" : 2,
					"outlettype" : [ "", "" ],
					"patching_rect" : [ 214.888888888888886, 584.990384615384755, 80.0, 35.0 ],
					"text" : "combine ' s ' @triggers 1"
				}

			}
, 			{
				"box" : 				{
=======
>>>>>>> 59f9e40d
					"color" : [ 0.8266150951, 0.1539679319, 0.6292977333, 1.0 ],
					"id" : "obj-33",
					"maxclass" : "newobj",
					"numinlets" : 1,
					"numoutlets" : 1,
					"outlettype" : [ "bang" ],
					"patching_rect" : [ 221.571426499999689, 291.25, 58.0, 22.0 ],
					"text" : "loadbang"
				}

			}
, 			{
				"box" : 				{
					"color" : [ 0.8266150951, 0.1539679319, 0.6292977333, 1.0 ],
					"id" : "obj-32",
					"maxclass" : "newobj",
					"numinlets" : 1,
					"numoutlets" : 1,
					"outlettype" : [ "" ],
					"patching_rect" : [ 796.222222222222172, 481.304487179487069, 70.0, 22.0 ],
					"text" : "loadmess 0"
				}

			}
, 			{
				"box" : 				{
					"color" : [ 0.8266150951, 0.1539679319, 0.6292977333, 1.0 ],
					"id" : "obj-18",
					"maxclass" : "newobj",
					"numinlets" : 1,
					"numoutlets" : 1,
					"outlettype" : [ "bang" ],
					"patching_rect" : [ 22.5, 545.0, 58.0, 22.0 ],
					"text" : "loadbang"
				}

			}
, 			{
				"box" : 				{
					"id" : "obj-78",
					"maxclass" : "message",
					"numinlets" : 2,
					"numoutlets" : 1,
					"outlettype" : [ "" ],
					"patching_rect" : [ 893.111111111111086, 588.490384615384642, 88.0, 22.0 ],
					"text" : "corpus_name="
				}

			}
, 			{
				"box" : 				{
					"id" : "obj-75",
					"maxclass" : "newobj",
					"numinlets" : 1,
					"numoutlets" : 1,
					"outlettype" : [ "" ],
					"patching_rect" : [ 990.0, 588.490384615384642, 57.0, 22.0 ],
					"text" : "tosymbol"
				}

			}
, 			{
				"box" : 				{
					"id" : "obj-72",
					"maxclass" : "newobj",
					"numinlets" : 2,
					"numoutlets" : 2,
					"outlettype" : [ "", "" ],
					"patching_rect" : [ 990.0, 553.666666666666629, 59.0, 22.0 ],
					"text" : "route text"
				}

			}
, 			{
				"box" : 				{
					"id" : "obj-58",
					"maxclass" : "newobj",
					"numinlets" : 1,
					"numoutlets" : 5,
					"outlettype" : [ "", "", "", "", "" ],
					"patching_rect" : [ 1046.25, 446.647435897435912, 68.0, 22.0 ],
					"text" : "regexp \" \" -"
				}

			}
, 			{
				"box" : 				{
					"id" : "obj-45",
					"maxclass" : "newobj",
					"numinlets" : 1,
					"numoutlets" : 2,
					"outlettype" : [ "", "bang" ],
					"patching_rect" : [ 318.0, 407.986227224837705, 67.0, 22.0 ],
					"text" : "opendialog"
				}

			}
, 			{
				"box" : 				{
					"id" : "obj-41",
					"maxclass" : "newobj",
					"numinlets" : 1,
					"numoutlets" : 2,
					"outlettype" : [ "", "" ],
					"patching_rect" : [ 258.0, 503.508747000570906, 29.5, 22.0 ],
					"text" : "t l l"
				}

			}
, 			{
				"box" : 				{
					"id" : "obj-40",
					"maxclass" : "newobj",
					"numinlets" : 1,
					"numoutlets" : 1,
					"outlettype" : [ "" ],
					"patching_rect" : [ 1046.25, 481.471153846153811, 72.0, 22.0 ],
					"text" : "prepend set"
				}

			}
, 			{
				"box" : 				{
					"id" : "obj-29",
					"maxclass" : "newobj",
					"numinlets" : 1,
					"numoutlets" : 5,
					"outlettype" : [ "", "", "", "", "" ],
					"patching_rect" : [ 1031.0, 411.823717948717956, 80.0, 22.0 ],
					"text" : "regexp ^(.*)\\\\."
				}

			}
, 			{
				"box" : 				{
					"id" : "obj-24",
					"maxclass" : "newobj",
					"numinlets" : 1,
					"numoutlets" : 2,
					"outlettype" : [ "bang", "" ],
					"patching_rect" : [ 990.0, 377.0, 60.0, 22.0 ],
					"text" : "t b l"
				}

			}
, 			{
				"box" : 				{
					"id" : "obj-12",
					"maxclass" : "comment",
					"numinlets" : 1,
					"numoutlets" : 0,
					"patching_rect" : [ 274.0, 376.840839925244381, 40.0, 20.0 ],
					"presentation" : 1,
					"presentation_rect" : [ 211.053573499999629, 59.0, 44.000000000000227, 20.0 ],
					"style" : "helpfile_label",
					"text" : "or",
					"textcolor" : [ 0.933333333333333, 0.933333333333333, 0.933333333333333, 1.0 ],
					"textjustification" : 1
				}

			}
, 			{
				"box" : 				{
					"fontface" : 1,
					"fontsize" : 10.0,
					"id" : "obj-34",
					"maxclass" : "textbutton",
					"numinlets" : 1,
					"numoutlets" : 3,
					"outlettype" : [ "", "", "int" ],
					"parameter_enable" : 0,
					"patching_rect" : [ 318.0, 376.840839925244381, 60.0, 21.0 ],
					"presentation" : 1,
					"presentation_rect" : [ 258.095189492278678, 59.0, 64.0, 20.0 ],
					"rounded" : 20.0,
					"text" : "Read",
					"texton" : "Read",
					"textoncolor" : [ 1.0, 0.709803921568627, 0.196078431372549, 1.0 ]
				}

			}
, 			{
				"box" : 				{
					"fontface" : 1,
					"fontsize" : 18.0,
					"id" : "obj-31",
					"maxclass" : "textbutton",
					"numinlets" : 1,
					"numoutlets" : 3,
					"outlettype" : [ "", "", "int" ],
					"outputmode" : 0,
					"parameter_enable" : 0,
					"patching_rect" : [ 22.5, 584.990384615384755, 77.0, 29.0 ],
					"presentation" : 1,
					"presentation_rect" : [ 9.416666507720947, 261.0, 309.208282499999996, 62.0 ],
					"rounded" : 20.0,
					"text" : "BUILD",
					"texton" : "BUILD",
					"textoncolor" : [ 1.0, 0.709803921568627, 0.196078431372549, 1.0 ],
					"truncate" : 0
				}

			}
, 			{
				"box" : 				{
					"fontface" : 1,
					"fontsize" : 10.0,
					"id" : "obj-117",
					"maxclass" : "comment",
					"numinlets" : 1,
					"numoutlets" : 0,
					"patching_rect" : [ 204.624999999999773, 175.758322333333126, 25.0, 18.0 ],
					"presentation" : 1,
					"presentation_rect" : [ 12.75, 116.666665256023407, 20.0, 18.0 ],
					"text" : "1",
					"textcolor" : [ 0.933333333333333, 0.933333333333333, 0.933333333333333, 1.0 ],
					"textjustification" : 1
				}

			}
, 			{
				"box" : 				{
					"fontface" : 1,
					"fontsize" : 10.0,
					"id" : "obj-118",
					"maxclass" : "comment",
					"numinlets" : 1,
					"numoutlets" : 0,
					"patching_rect" : [ 223.499999999999773, 175.758322333333126, 25.0, 18.0 ],
					"presentation" : 1,
					"presentation_rect" : [ 32.625, 116.666665256023407, 20.0, 18.0 ],
					"text" : "2",
					"textcolor" : [ 0.933333333333333, 0.933333333333333, 0.933333333333333, 1.0 ],
					"textjustification" : 1
				}

			}
, 			{
				"box" : 				{
					"fontface" : 1,
					"fontsize" : 10.0,
					"id" : "obj-121",
					"maxclass" : "comment",
					"numinlets" : 1,
					"numoutlets" : 0,
					"patching_rect" : [ 242.499999999999773, 175.758322333333126, 25.0, 18.0 ],
					"presentation" : 1,
					"presentation_rect" : [ 51.625, 116.666665256023407, 20.0, 18.0 ],
					"text" : "3",
					"textcolor" : [ 0.933333333333333, 0.933333333333333, 0.933333333333333, 1.0 ],
					"textjustification" : 1
				}

			}
, 			{
				"box" : 				{
					"fontface" : 1,
					"fontsize" : 10.0,
					"id" : "obj-123",
					"maxclass" : "comment",
					"numinlets" : 1,
					"numoutlets" : 0,
					"patching_rect" : [ 261.499999999999773, 175.758322333333126, 25.0, 18.0 ],
					"presentation" : 1,
					"presentation_rect" : [ 70.625, 116.666665256023407, 20.0, 18.0 ],
					"text" : "4",
					"textcolor" : [ 0.933333333333333, 0.933333333333333, 0.933333333333333, 1.0 ],
					"textjustification" : 1
				}

			}
, 			{
				"box" : 				{
					"fontface" : 1,
					"fontsize" : 10.0,
					"id" : "obj-125",
					"maxclass" : "comment",
					"numinlets" : 1,
					"numoutlets" : 0,
					"patching_rect" : [ 204.499999999999773, 188.758322333333126, 25.0, 18.0 ],
					"presentation" : 1,
					"presentation_rect" : [ 89.625, 116.666665256023407, 20.0, 18.0 ],
					"text" : "5",
					"textcolor" : [ 0.933333333333333, 0.933333333333333, 0.933333333333333, 1.0 ],
					"textjustification" : 1
				}

			}
, 			{
				"box" : 				{
					"fontface" : 1,
					"fontsize" : 10.0,
					"id" : "obj-129",
					"maxclass" : "comment",
					"numinlets" : 1,
					"numoutlets" : 0,
					"patching_rect" : [ 223.249999999999773, 188.758322333333126, 25.0, 18.0 ],
					"presentation" : 1,
					"presentation_rect" : [ 108.375, 116.666665256023407, 20.0, 18.0 ],
					"text" : "6",
					"textcolor" : [ 0.933333333333333, 0.933333333333333, 0.933333333333333, 1.0 ],
					"textjustification" : 1
				}

			}
, 			{
				"box" : 				{
					"fontface" : 1,
					"fontsize" : 10.0,
					"id" : "obj-131",
					"maxclass" : "comment",
					"numinlets" : 1,
					"numoutlets" : 0,
					"patching_rect" : [ 243.249999999999545, 188.758322333333126, 25.0, 18.0 ],
					"presentation" : 1,
					"presentation_rect" : [ 128.374999999999886, 116.666665256023407, 20.0, 18.0 ],
					"text" : "7",
					"textcolor" : [ 0.933333333333333, 0.933333333333333, 0.933333333333333, 1.0 ],
					"textjustification" : 1
				}

			}
, 			{
				"box" : 				{
					"fontface" : 1,
					"fontsize" : 10.0,
					"id" : "obj-133",
					"maxclass" : "comment",
					"numinlets" : 1,
					"numoutlets" : 0,
					"patching_rect" : [ 261.499999999999773, 188.758322333333126, 25.0, 18.0 ],
					"presentation" : 1,
					"presentation_rect" : [ 146.625000000000114, 116.666665256023407, 20.0, 18.0 ],
					"text" : "8",
					"textcolor" : [ 0.933333333333333, 0.933333333333333, 0.933333333333333, 1.0 ],
					"textjustification" : 1
				}

			}
, 			{
				"box" : 				{
					"fontface" : 1,
					"fontsize" : 10.0,
					"id" : "obj-135",
					"maxclass" : "comment",
					"numinlets" : 1,
					"numoutlets" : 0,
					"patching_rect" : [ 202.071426500000143, 207.758322333333126, 25.0, 18.0 ],
					"presentation" : 1,
					"presentation_rect" : [ 165.625000000000114, 116.666665256023407, 20.0, 18.0 ],
					"text" : "9",
					"textcolor" : [ 0.933333333333333, 0.933333333333333, 0.933333333333333, 1.0 ],
					"textjustification" : 1
				}

			}
, 			{
				"box" : 				{
					"fontface" : 1,
					"fontsize" : 10.0,
					"id" : "obj-137",
					"maxclass" : "comment",
					"numinlets" : 1,
					"numoutlets" : 0,
					"patching_rect" : [ 224.3902429999996, 207.758322333333126, 25.0, 18.0 ],
					"presentation" : 1,
					"presentation_rect" : [ 183.943816499999571, 116.666665256023407, 20.0, 18.0 ],
					"text" : "10",
					"textcolor" : [ 0.933333333333333, 0.933333333333333, 0.933333333333333, 1.0 ],
					"textjustification" : 1
				}

			}
, 			{
				"box" : 				{
					"fontface" : 1,
					"fontsize" : 10.0,
					"id" : "obj-139",
					"maxclass" : "comment",
					"numinlets" : 1,
					"numoutlets" : 0,
					"patching_rect" : [ 244.499999999999773, 207.758322333333126, 25.0, 18.0 ],
					"presentation" : 1,
					"presentation_rect" : [ 204.053573499999743, 116.666665256023407, 20.0, 18.0 ],
					"text" : "11",
					"textcolor" : [ 0.933333333333333, 0.933333333333333, 0.933333333333333, 1.0 ],
					"textjustification" : 1
				}

			}
, 			{
				"box" : 				{
					"fontface" : 1,
					"fontsize" : 10.0,
					"id" : "obj-141",
					"maxclass" : "comment",
					"numinlets" : 1,
					"numoutlets" : 0,
					"patching_rect" : [ 262.499999999999773, 207.758322333333126, 25.0, 18.0 ],
					"presentation" : 1,
					"presentation_rect" : [ 222.053573499999743, 116.666665256023407, 20.0, 18.0 ],
					"text" : "12",
					"textcolor" : [ 0.933333333333333, 0.933333333333333, 0.933333333333333, 1.0 ],
					"textjustification" : 1
				}

			}
, 			{
				"box" : 				{
					"fontface" : 1,
					"fontsize" : 10.0,
					"id" : "obj-142",
					"maxclass" : "comment",
					"numinlets" : 1,
					"numoutlets" : 0,
					"patching_rect" : [ 202.071426500000143, 227.758322333333126, 25.0, 18.0 ],
					"presentation" : 1,
					"presentation_rect" : [ 241.05357349999997, 116.666665256023407, 20.0, 18.0 ],
					"text" : "13",
					"textcolor" : [ 0.933333333333333, 0.933333333333333, 0.933333333333333, 1.0 ],
					"textjustification" : 1
				}

			}
, 			{
				"box" : 				{
					"fontface" : 1,
					"fontsize" : 10.0,
					"id" : "obj-143",
					"maxclass" : "comment",
					"numinlets" : 1,
					"numoutlets" : 0,
					"patching_rect" : [ 221.571426499999689, 227.758322333333126, 25.0, 18.0 ],
					"presentation" : 1,
					"presentation_rect" : [ 260.553573499999743, 116.666665256023407, 20.0, 18.0 ],
					"text" : "14",
					"textcolor" : [ 0.933333333333333, 0.933333333333333, 0.933333333333333, 1.0 ],
					"textjustification" : 1
				}

			}
, 			{
				"box" : 				{
					"fontface" : 1,
					"fontsize" : 10.0,
					"id" : "obj-145",
					"maxclass" : "comment",
					"numinlets" : 1,
					"numoutlets" : 0,
					"patching_rect" : [ 260.571426499999689, 227.758322333333126, 25.0, 18.0 ],
					"presentation" : 1,
					"presentation_rect" : [ 299.553573499999743, 116.666665256023407, 20.0, 18.0 ],
					"text" : "16",
					"textcolor" : [ 0.933333333333333, 0.933333333333333, 0.933333333333333, 1.0 ],
					"textjustification" : 1
				}

			}
, 			{
				"box" : 				{
					"fontface" : 1,
					"fontsize" : 10.0,
					"id" : "obj-146",
					"maxclass" : "comment",
					"numinlets" : 1,
					"numoutlets" : 0,
					"patching_rect" : [ 240.571426499999689, 227.758322333333126, 25.0, 18.0 ],
					"presentation" : 1,
					"presentation_rect" : [ 279.553573499999743, 116.666665256023407, 20.0, 18.0 ],
					"text" : "15",
					"textcolor" : [ 0.933333333333333, 0.933333333333333, 0.933333333333333, 1.0 ],
					"textjustification" : 1
				}

			}
, 			{
				"box" : 				{
					"fontface" : 1,
					"fontsize" : 10.0,
					"id" : "obj-91",
					"maxclass" : "comment",
					"numinlets" : 1,
					"numoutlets" : 0,
					"patching_rect" : [ 635.596520863618025, 184.092849809523614, 21.0, 18.0 ],
					"presentation" : 1,
					"presentation_rect" : [ 12.208384007720952, 160.129159756023455, 20.0, 18.0 ],
					"text" : "1",
					"textcolor" : [ 0.933333333333333, 0.933333333333333, 0.933333333333333, 1.0 ],
					"textjustification" : 1
				}

			}
, 			{
				"box" : 				{
					"fontface" : 1,
					"fontsize" : 10.0,
					"id" : "obj-90",
					"maxclass" : "comment",
					"numinlets" : 1,
					"numoutlets" : 0,
					"patching_rect" : [ 651.045834704226309, 184.521421238095058, 21.0, 18.0 ],
					"presentation" : 1,
					"presentation_rect" : [ 31.083384007720952, 160.129159756023455, 20.0, 18.0 ],
					"text" : "2",
					"textcolor" : [ 0.933333333333333, 0.933333333333333, 0.933333333333333, 1.0 ],
					"textjustification" : 1
				}

			}
, 			{
				"box" : 				{
					"fontface" : 1,
					"fontsize" : 10.0,
					"id" : "obj-88",
					"maxclass" : "comment",
					"numinlets" : 1,
					"numoutlets" : 0,
					"patching_rect" : [ 666.495148544834592, 184.378564095237834, 21.0, 18.0 ],
					"presentation" : 1,
					"presentation_rect" : [ 50.083384007720952, 160.129159756023455, 20.0, 18.0 ],
					"text" : "3",
					"textcolor" : [ 0.933333333333333, 0.933333333333333, 0.933333333333333, 1.0 ],
					"textjustification" : 1
				}

			}
, 			{
				"box" : 				{
					"fontface" : 1,
					"fontsize" : 10.0,
					"id" : "obj-80",
					"maxclass" : "comment",
					"numinlets" : 1,
					"numoutlets" : 0,
					"patching_rect" : [ 681.944462385442876, 184.521421238095058, 21.0, 18.0 ],
					"presentation" : 1,
					"presentation_rect" : [ 69.083384007720952, 160.129159756023455, 20.0, 18.0 ],
					"text" : "4",
					"textcolor" : [ 0.933333333333333, 0.933333333333333, 0.933333333333333, 1.0 ],
					"textjustification" : 1
				}

			}
, 			{
				"box" : 				{
					"fontface" : 1,
					"fontsize" : 10.0,
					"id" : "obj-19",
					"maxclass" : "comment",
					"numinlets" : 1,
					"numoutlets" : 0,
					"patching_rect" : [ 635.596520863618025, 197.378564095237834, 21.0, 18.0 ],
					"presentation" : 1,
					"presentation_rect" : [ 88.083384007720952, 160.129159756023455, 20.0, 18.0 ],
					"text" : "5",
					"textcolor" : [ 0.933333333333333, 0.933333333333333, 0.933333333333333, 1.0 ],
					"textjustification" : 1
				}

			}
, 			{
				"box" : 				{
					"fontface" : 1,
					"fontsize" : 10.0,
					"id" : "obj-21",
					"maxclass" : "comment",
					"numinlets" : 1,
					"numoutlets" : 0,
					"patching_rect" : [ 651.045834704226309, 197.092849809523614, 21.0, 18.0 ],
					"presentation" : 1,
					"presentation_rect" : [ 106.833384007720952, 160.129159756023455, 20.0, 18.0 ],
					"text" : "6",
					"textcolor" : [ 0.933333333333333, 0.933333333333333, 0.933333333333333, 1.0 ],
					"textjustification" : 1
				}

			}
, 			{
				"box" : 				{
					"fontface" : 1,
					"fontsize" : 10.0,
					"id" : "obj-69",
					"maxclass" : "comment",
					"numinlets" : 1,
					"numoutlets" : 0,
					"patching_rect" : [ 666.495148544834592, 197.521421238095058, 21.0, 18.0 ],
					"presentation" : 1,
					"presentation_rect" : [ 126.833384007720838, 160.129159756023455, 20.0, 18.0 ],
					"text" : "7",
					"textcolor" : [ 0.933333333333333, 0.933333333333333, 0.933333333333333, 1.0 ],
					"textjustification" : 1
				}

			}
, 			{
				"box" : 				{
					"fontface" : 1,
					"fontsize" : 10.0,
					"id" : "obj-63",
					"maxclass" : "comment",
					"numinlets" : 1,
					"numoutlets" : 0,
					"patching_rect" : [ 681.944462385442876, 197.521421238095058, 21.0, 18.0 ],
					"presentation" : 1,
					"presentation_rect" : [ 145.083384007721065, 160.129159756023455, 20.0, 18.0 ],
					"text" : "8",
					"textcolor" : [ 0.933333333333333, 0.933333333333333, 0.933333333333333, 1.0 ],
					"textjustification" : 1
				}

			}
, 			{
				"box" : 				{
					"fontface" : 1,
					"fontsize" : 10.0,
					"id" : "obj-23",
					"maxclass" : "comment",
					"numinlets" : 1,
					"numoutlets" : 0,
					"patching_rect" : [ 635.596520863618025, 209.664278380952169, 21.0, 18.0 ],
					"presentation" : 1,
					"presentation_rect" : [ 164.083384007721065, 160.129159756023455, 20.0, 18.0 ],
					"text" : "9",
					"textcolor" : [ 0.933333333333333, 0.933333333333333, 0.933333333333333, 1.0 ],
					"textjustification" : 1
				}

			}
, 			{
				"box" : 				{
					"fontface" : 1,
					"fontsize" : 10.0,
					"id" : "obj-61",
					"maxclass" : "comment",
					"numinlets" : 1,
					"numoutlets" : 0,
					"patching_rect" : [ 651.045834704226309, 209.949992666666503, 21.0, 18.0 ],
					"presentation" : 1,
					"presentation_rect" : [ 182.402200507720522, 160.129159756023455, 20.0, 18.0 ],
					"text" : "10",
					"textcolor" : [ 0.933333333333333, 0.933333333333333, 0.933333333333333, 1.0 ],
					"textjustification" : 1
				}

			}
, 			{
				"box" : 				{
					"fontface" : 1,
					"fontsize" : 10.0,
					"id" : "obj-60",
					"maxclass" : "comment",
					"numinlets" : 1,
					"numoutlets" : 0,
					"patching_rect" : [ 666.495148544834592, 210.092849809523614, 21.0, 18.0 ],
					"presentation" : 1,
					"presentation_rect" : [ 202.511957507720695, 160.129159756023455, 20.0, 18.0 ],
					"text" : "11",
					"textcolor" : [ 0.933333333333333, 0.933333333333333, 0.933333333333333, 1.0 ],
					"textjustification" : 1
				}

			}
, 			{
				"box" : 				{
					"fontface" : 1,
					"fontsize" : 10.0,
					"id" : "obj-25",
					"maxclass" : "comment",
					"numinlets" : 1,
					"numoutlets" : 0,
					"patching_rect" : [ 681.944462385442421, 210.092849809523614, 21.0, 18.0 ],
					"presentation" : 1,
					"presentation_rect" : [ 220.511957507720695, 160.129159756023455, 20.0, 18.0 ],
					"text" : "12",
					"textcolor" : [ 0.933333333333333, 0.933333333333333, 0.933333333333333, 1.0 ],
					"textjustification" : 1
				}

			}
, 			{
				"box" : 				{
					"fontface" : 1,
					"fontsize" : 10.0,
					"id" : "obj-26",
					"maxclass" : "comment",
					"numinlets" : 1,
					"numoutlets" : 0,
					"patching_rect" : [ 635.596520863618025, 222.235706952380724, 21.0, 18.0 ],
					"presentation" : 1,
					"presentation_rect" : [ 239.511957507720922, 160.129159756023455, 20.0, 18.0 ],
					"text" : "13",
					"textcolor" : [ 0.933333333333333, 0.933333333333333, 0.933333333333333, 1.0 ],
					"textjustification" : 1
				}

			}
, 			{
				"box" : 				{
					"fontface" : 1,
					"fontsize" : 10.0,
					"id" : "obj-56",
					"maxclass" : "comment",
					"numinlets" : 1,
					"numoutlets" : 0,
					"patching_rect" : [ 651.045834704226309, 222.235706952380724, 21.0, 18.0 ],
					"presentation" : 1,
					"presentation_rect" : [ 259.011957507720695, 160.129159756023455, 20.0, 18.0 ],
					"text" : "14",
					"textcolor" : [ 0.933333333333333, 0.933333333333333, 0.933333333333333, 1.0 ],
					"textjustification" : 1
				}

			}
, 			{
				"box" : 				{
					"fontface" : 1,
					"fontsize" : 10.0,
					"id" : "obj-50",
					"maxclass" : "comment",
					"numinlets" : 1,
					"numoutlets" : 0,
					"patching_rect" : [ 681.944462385442876, 222.235706952380724, 21.0, 18.0 ],
					"presentation" : 1,
					"presentation_rect" : [ 298.011957507720695, 160.129159756023455, 20.0, 18.0 ],
					"text" : "16",
					"textcolor" : [ 0.933333333333333, 0.933333333333333, 0.933333333333333, 1.0 ],
					"textjustification" : 1
				}

			}
, 			{
				"box" : 				{
					"fontface" : 1,
					"fontsize" : 10.0,
					"id" : "obj-48",
					"maxclass" : "comment",
					"numinlets" : 1,
					"numoutlets" : 0,
					"patching_rect" : [ 666.495148544834592, 222.235706952380724, 21.0, 18.0 ],
					"presentation" : 1,
					"presentation_rect" : [ 278.011957507720695, 160.129159756023455, 20.0, 18.0 ],
					"text" : "15",
					"textcolor" : [ 0.933333333333333, 0.933333333333333, 0.933333333333333, 1.0 ],
					"textjustification" : 1
				}

			}
, 			{
				"box" : 				{
					"fontface" : 1,
					"fontsize" : 10.0,
					"id" : "obj-167",
					"maxclass" : "comment",
					"numinlets" : 1,
					"numoutlets" : 0,
					"patching_rect" : [ 633.444462385442421, 160.546424904761807, 97.0, 18.0 ],
					"presentation" : 1,
					"presentation_rect" : [ 9.416666507720947, 180.629159756023455, 309.208282499999996, 18.0 ],
					"text" : "Chroma Channels",
					"textcolor" : [ 0.933333333333333, 0.933333333333333, 0.933333333333333, 1.0 ],
					"textjustification" : 1
				}

			}
, 			{
				"box" : 				{
					"fontface" : 1,
					"fontsize" : 10.0,
					"id" : "obj-165",
					"maxclass" : "comment",
					"numinlets" : 1,
					"numoutlets" : 0,
					"patching_rect" : [ 194.624999999999773, 160.546424904761807, 97.0, 18.0 ],
					"presentation" : 1,
					"presentation_rect" : [ 9.75, 138.129159756023455, 311.0, 18.0 ],
					"text" : "Pitch Channels",
					"textcolor" : [ 0.933333333333333, 0.933333333333333, 0.933333333333333, 1.0 ],
					"textjustification" : 1
				}

			}
, 			{
				"box" : 				{
					"color" : [ 0.996078431372549, 0.423529411764706, 0.423529411764706, 1.0 ],
					"columns" : 16,
					"id" : "obj-27",
					"maxclass" : "matrixctrl",
					"numinlets" : 1,
					"numoutlets" : 2,
					"outlettype" : [ "list", "list" ],
					"parameter_enable" : 0,
					"patching_rect" : [ 328.666666666666686, 196.0, 99.0, 18.0 ],
					"presentation" : 1,
					"presentation_rect" : [ 11.75, 113.666665256023407, 307.416564999999991, 22.0 ],
					"rows" : 1,
					"varname" : "#0_channels"
				}

			}
, 			{
				"box" : 				{
					"color" : [ 0.423529411764706, 0.494117647058824, 0.996078431372549, 1.0 ],
					"columns" : 16,
					"id" : "obj-28",
					"maxclass" : "matrixctrl",
					"numinlets" : 1,
					"numoutlets" : 2,
					"outlettype" : [ "list", "list" ],
					"parameter_enable" : 0,
					"patching_rect" : [ 522.444444444444457, 196.0, 99.0, 20.0 ],
					"presentation" : 1,
					"presentation_rect" : [ 11.208384007720952, 157.129159756023455, 307.416564999999991, 22.0 ],
					"rows" : 1,
					"varname" : "#0_channels[1]"
				}

			}
, 			{
				"box" : 				{
					"angle" : 270.0,
					"bgcolor" : [ 0.2, 0.2, 0.2, 1.0 ],
					"id" : "obj-149",
					"maxclass" : "panel",
					"mode" : 0,
					"numinlets" : 1,
					"numoutlets" : 0,
					"patching_rect" : [ 204.624999999999773, 160.546424904761807, 77.0, 22.0 ],
					"presentation" : 1,
					"presentation_rect" : [ 9.75, 111.166665256023407, 311.0, 27.0 ],
					"proportion" : 0.5
				}

			}
, 			{
				"box" : 				{
					"angle" : 270.0,
					"bgcolor" : [ 0.2, 0.2, 0.2, 1.0 ],
					"id" : "obj-168",
					"maxclass" : "panel",
					"mode" : 0,
					"numinlets" : 1,
					"numoutlets" : 0,
					"patching_rect" : [ 643.444462385442421, 160.546424904761807, 77.0, 22.0 ],
					"presentation" : 1,
					"presentation_rect" : [ 9.416666507720947, 154.629159756023455, 311.0, 27.0 ],
					"proportion" : 0.5
				}

			}
, 			{
				"box" : 				{
					"color" : [ 0.8266150951, 0.1539679319, 0.6292977333, 1.0 ],
					"id" : "obj-22",
					"maxclass" : "newobj",
					"numinlets" : 1,
					"numoutlets" : 2,
					"outlettype" : [ "", "" ],
					"patching_rect" : [ 103.0, 86.460829493087559, 67.0, 22.0 ],
					"save" : [ "#N", "thispatcher", ";", "#Q", "end", ";" ],
					"text" : "thispatcher"
				}

			}
, 			{
				"box" : 				{
					"id" : "obj-15",
					"maxclass" : "newobj",
					"numinlets" : 2,
					"numoutlets" : 2,
					"outlettype" : [ "", "" ],
					"patching_rect" : [ 103.0, 55.16935483870968, 103.0, 22.0 ],
					"text" : "route thispatcher"
				}

			}
, 			{
				"box" : 				{
					"comment" : "(list) Parameters",
					"id" : "obj-13",
					"index" : 2,
					"maxclass" : "inlet",
					"numinlets" : 0,
					"numoutlets" : 1,
					"outlettype" : [ "" ],
					"patching_rect" : [ 103.0, 17.5, 30.0, 30.0 ]
				}

			}
, 			{
				"box" : 				{
					"comment" : "(unused)",
					"id" : "obj-3",
					"index" : 1,
					"maxclass" : "inlet",
					"numinlets" : 0,
					"numoutlets" : 1,
					"outlettype" : [ "" ],
					"patching_rect" : [ 18.0, 14.0, 30.0, 30.0 ]
				}

			}
, 			{
				"box" : 				{
					"fontface" : 1,
					"fontsize" : 10.0,
					"id" : "obj-20",
					"maxclass" : "comment",
					"numinlets" : 1,
					"numoutlets" : 0,
					"patching_rect" : [ 1052.639618500000324, 546.333333333333371, 107.0, 18.0 ],
					"presentation" : 1,
					"presentation_rect" : [ 9.416666507720947, 231.5, 168.416717500000118, 18.0 ],
					"text" : "Corpus name",
					"textcolor" : [ 0.933333333333333, 0.933333333333333, 0.933333333333333, 1.0 ],
					"textjustification" : 1
				}

			}
, 			{
				"box" : 				{
					"bordercolor" : [ 0.2, 0.2, 0.2, 1.0 ],
					"fontface" : 1,
					"id" : "obj-17",
					"keymode" : 1,
					"maxclass" : "textedit",
					"numinlets" : 1,
					"numoutlets" : 4,
					"outlettype" : [ "", "int", "", "" ],
					"parameter_enable" : 0,
					"patching_rect" : [ 990.0, 516.294871794871824, 171.0, 25.0 ],
					"presentation" : 1,
					"presentation_rect" : [ 9.416666507720947, 209.5, 171.0, 20.5 ],
					"text" : "Scarbo",
					"textcolor" : [ 1.0, 0.709803921568627, 0.196078431372549, 1.0 ],
					"textjustification" : 1
				}

			}
, 			{
				"box" : 				{
					"fontface" : 1,
					"fontsize" : 10.0,
					"id" : "obj-16",
					"maxclass" : "comment",
					"numinlets" : 1,
					"numoutlets" : 0,
					"patching_rect" : [ 822.222222222222172, 516.79487179487171, 137.0, 18.0 ],
					"presentation" : 1,
					"presentation_rect" : [ 215.511957507720695, 211.0, 96.0, 18.0 ],
					"text" : "Overwrite existing",
					"textcolor" : [ 0.933333333333333, 0.933333333333333, 0.933333333333333, 1.0 ]
				}

			}
, 			{
				"box" : 				{
					"checkedcolor" : [ 1.0, 0.709803921568627, 0.196078431372549, 1.0 ],
					"id" : "obj-11",
					"maxclass" : "toggle",
					"numinlets" : 1,
					"numoutlets" : 1,
					"outlettype" : [ "int" ],
					"parameter_enable" : 0,
					"patching_rect" : [ 796.222222222222172, 516.79487179487171, 24.0, 24.0 ],
					"presentation" : 1,
					"presentation_rect" : [ 194.011957507720695, 211.0, 18.0, 18.0 ]
				}

			}
, 			{
				"box" : 				{
					"id" : "obj-2",
					"maxclass" : "message",
					"numinlets" : 2,
					"numoutlets" : 1,
					"outlettype" : [ "" ],
					"patching_rect" : [ 699.333333333333371, 588.490384615384642, 64.0, 22.0 ],
					"text" : "overwrite="
				}

			}
, 			{
				"box" : 				{
					"id" : "obj-7",
					"maxclass" : "newobj",
					"numinlets" : 1,
					"numoutlets" : 2,
					"outlettype" : [ "", "int" ],
					"patching_rect" : [ 258.0, 471.667907075326525, 55.0, 22.0 ],
					"text" : "strippath"
				}

			}
, 			{
				"box" : 				{
					"id" : "obj-5",
					"maxclass" : "newobj",
					"numinlets" : 1,
					"numoutlets" : 1,
					"outlettype" : [ "" ],
					"patching_rect" : [ 258.0, 535.349586925815174, 72.0, 22.0 ],
					"text" : "prepend set"
				}

			}
, 			{
				"box" : 				{
					"id" : "obj-4",
					"linecount" : 2,
					"maxclass" : "message",
					"numinlets" : 2,
					"numoutlets" : 1,
					"outlettype" : [ "" ],
					"patching_rect" : [ 221.571426499999689, 320.25, 101.0, 35.0 ],
					"text" : "set drag and drop a file here..."
				}

			}
, 			{
				"box" : 				{
					"comment" : "build message (to server)",
					"id" : "obj-115",
					"index" : 1,
					"maxclass" : "outlet",
					"numinlets" : 1,
					"numoutlets" : 0,
					"patching_rect" : [ 22.5, 758.0, 30.0, 30.0 ]
				}

			}
, 			{
				"box" : 				{
					"fontface" : 1,
					"fontsize" : 16.0,
					"id" : "obj-113",
					"maxclass" : "comment",
					"numinlets" : 1,
					"numoutlets" : 0,
					"patching_rect" : [ 414.444444444444343, 44.0, 213.0, 24.0 ],
					"presentation" : 1,
					"presentation_rect" : [ 9.0, 9.0, 313.095189492278678, 24.0 ],
					"text" : "Corpus Builder",
					"textcolor" : [ 0.933333333333333, 0.933333333333333, 0.933333333333333, 1.0 ],
					"textjustification" : 1
				}

			}
, 			{
				"box" : 				{
					"bubbleusescolors" : 1,
					"fontface" : 1,
					"id" : "obj-81",
					"maxclass" : "comment",
					"numinlets" : 1,
					"numoutlets" : 0,
					"patching_rect" : [ 258.0, 676.5, 160.0, 20.0 ],
					"presentation" : 1,
					"presentation_rect" : [ 451.416666507720947, 19.0, 160.0, 20.0 ],
					"text" : "Raw build command:",
					"textcolor" : [ 0.933333333333333, 0.933333333333333, 0.933333333333333, 1.0 ]
				}

			}
, 			{
				"box" : 				{
					"id" : "obj-74",
					"maxclass" : "message",
					"numinlets" : 2,
					"numoutlets" : 1,
					"outlettype" : [ "" ],
					"patching_rect" : [ 505.5555555555556, 588.490384615384642, 84.0, 22.0 ],
					"text" : "bg_channels="
				}

			}
, 			{
				"box" : 				{
					"id" : "obj-73",
					"maxclass" : "message",
					"numinlets" : 2,
					"numoutlets" : 1,
					"outlettype" : [ "" ],
					"patching_rect" : [ 311.777777777777771, 588.490384615384642, 80.0, 22.0 ],
					"text" : "fg_channels="
				}

			}
, 			{
				"box" : 				{
					"id" : "obj-70",
					"maxclass" : "message",
					"numinlets" : 2,
					"numoutlets" : 1,
					"outlettype" : [ "" ],
					"patching_rect" : [ 118.0, 588.490384615384642, 77.0, 22.0 ],
					"text" : "build_corpus"
				}

			}
, 			{
				"box" : 				{
					"id" : "obj-66",
					"maxclass" : "newobj",
					"numinlets" : 10,
					"numoutlets" : 1,
					"outlettype" : [ "" ],
					"patching_rect" : [ 118.0, 623.314102564102541, 891.0, 22.0 ],
					"text" : "join 10 @triggers 1 3 5 7 9"
				}

			}
, 			{
				"box" : 				{
					"id" : "obj-65",
					"maxclass" : "newobj",
					"numinlets" : 1,
					"numoutlets" : 1,
					"outlettype" : [ "" ],
					"patching_rect" : [ 176.0, 675.5, 72.0, 22.0 ],
					"text" : "prepend set"
				}

			}
, 			{
				"box" : 				{
					"bubbleusescolors" : 1,
					"id" : "obj-62",
					"linecount" : 8,
					"maxclass" : "comment",
					"numinlets" : 1,
					"numoutlets" : 0,
<<<<<<< HEAD
					"patching_rect" : [ 176.0, 701.5, 160.0, 100.0 ],
					"presentation" : 1,
					"presentation_linecount" : 7,
					"presentation_rect" : [ 451.416666507720947, 41.0, 160.416717500000118, 100.0 ],
=======
					"patching_rect" : [ 176.0, 701.5, 138.0, 114.0 ],
					"presentation" : 1,
					"presentation_linecount" : 8,
					"presentation_rect" : [ 451.416666507720947, 41.0, 138.416717500000118, 114.0 ],
>>>>>>> 59f9e40d
					"text" : "build_corpus 0 fg_channels= [ 1 2 3 4 5 6 7 8 9 10 11 12 13 14 15 16 ] bg_channels= [ 1 2 3 4 5 6 7 8 9 10 11 12 13 14 15 16 ] overwrite= 0 corpus_name= 0",
					"textcolor" : [ 0.933333333333333, 0.933333333333333, 0.933333333333333, 1.0 ]
				}

			}
, 			{
				"box" : 				{
					"id" : "obj-55",
					"linecount" : 3,
					"maxclass" : "message",
					"numinlets" : 2,
					"numoutlets" : 1,
					"outlettype" : [ "" ],
					"patching_rect" : [ 328.666666666666686, 125.0, 217.0, 49.0 ],
					"text" : "clear, 0 0 1, 1 0 1, 2 0 1, 3 0 1, 4 0 1, 5 0 1, 6 0 1, 7 0 1, 8 0 1, 9 0 1, 10 0 1, 11 0 1, 12 0 1, 13 0 1, 14 0 1, 15 0 1"
				}

			}
, 			{
				"box" : 				{
					"color" : [ 0.3574509025, 0.5837691426, 0.6141206622, 1.0 ],
					"id" : "obj-57",
					"maxclass" : "newobj",
					"numinlets" : 2,
					"numoutlets" : 2,
					"outlettype" : [ "", "" ],
					"patcher" : 					{
						"fileversion" : 1,
						"appversion" : 						{
							"major" : 8,
							"minor" : 1,
							"revision" : 7,
							"architecture" : "x64",
							"modernui" : 1
						}
,
						"classnamespace" : "box",
						"rect" : [ 59.0, 104.0, 640.0, 480.0 ],
						"bglocked" : 0,
						"openinpresentation" : 0,
						"default_fontsize" : 12.0,
						"default_fontface" : 0,
						"default_fontname" : "Arial",
						"gridonopen" : 1,
						"gridsize" : [ 15.0, 15.0 ],
						"gridsnaponopen" : 1,
						"objectsnaponopen" : 1,
						"statusbarvisible" : 2,
						"toolbarvisible" : 1,
						"lefttoolbarpinned" : 0,
						"toptoolbarpinned" : 0,
						"righttoolbarpinned" : 0,
						"bottomtoolbarpinned" : 0,
						"toolbars_unpinned_last_save" : 0,
						"tallnewobj" : 0,
						"boxanimatetime" : 200,
						"enablehscroll" : 1,
						"enablevscroll" : 1,
						"devicewidth" : 0.0,
						"description" : "",
						"digest" : "",
						"tags" : "",
						"style" : "",
						"subpatcher_template" : "",
						"assistshowspatchername" : 0,
						"boxes" : [ 							{
								"box" : 								{
									"id" : "obj-43",
									"maxclass" : "button",
									"numinlets" : 1,
									"numoutlets" : 1,
									"outlettype" : [ "bang" ],
									"parameter_enable" : 0,
									"patching_rect" : [ 50.0, 100.0, 24.0, 24.0 ]
								}

							}
, 							{
								"box" : 								{
									"id" : "obj-41",
									"maxclass" : "newobj",
									"numinlets" : 1,
									"numoutlets" : 1,
									"outlettype" : [ "" ],
									"patching_rect" : [ 296.0, 330.0, 55.0, 22.0 ],
									"text" : "append ]"
								}

							}
, 							{
								"box" : 								{
									"id" : "obj-40",
									"maxclass" : "newobj",
									"numinlets" : 1,
									"numoutlets" : 1,
									"outlettype" : [ "" ],
									"patching_rect" : [ 296.0, 299.0, 59.0, 22.0 ],
									"text" : "prepend ["
								}

							}
, 							{
								"box" : 								{
									"id" : "obj-35",
									"maxclass" : "newobj",
									"numinlets" : 2,
									"numoutlets" : 2,
									"outlettype" : [ "", "" ],
									"patching_rect" : [ 296.25, 270.0, 51.0, 22.0 ],
									"text" : "zl.group"
								}

							}
, 							{
								"box" : 								{
									"id" : "obj-34",
									"maxclass" : "newobj",
									"numinlets" : 1,
									"numoutlets" : 2,
									"outlettype" : [ "bang", "" ],
									"patching_rect" : [ 296.25, 204.0, 40.5, 22.0 ],
									"text" : "t b l"
								}

							}
, 							{
								"box" : 								{
									"id" : "obj-29",
									"maxclass" : "newobj",
									"numinlets" : 2,
									"numoutlets" : 2,
									"outlettype" : [ "", "" ],
									"patching_rect" : [ 317.5, 236.0, 50.0, 22.0 ],
									"text" : "zl sub 1"
								}

							}
, 							{
								"box" : 								{
									"id" : "obj-28",
									"maxclass" : "message",
									"numinlets" : 2,
									"numoutlets" : 1,
									"outlettype" : [ "" ],
									"patching_rect" : [ 50.0, 138.0, 55.0, 22.0 ],
									"text" : "getrow 0"
								}

							}
, 							{
								"box" : 								{
									"comment" : "",
									"id" : "obj-47",
									"index" : 1,
									"maxclass" : "inlet",
									"numinlets" : 0,
									"numoutlets" : 1,
									"outlettype" : [ "list" ],
									"patching_rect" : [ 50.0, 40.0, 30.0, 30.0 ]
								}

							}
, 							{
								"box" : 								{
									"comment" : "",
									"id" : "obj-48",
									"index" : 2,
									"maxclass" : "inlet",
									"numinlets" : 0,
									"numoutlets" : 1,
									"outlettype" : [ "list" ],
									"patching_rect" : [ 296.25, 40.0, 30.0, 30.0 ]
								}

							}
, 							{
								"box" : 								{
									"comment" : "",
									"id" : "obj-49",
									"index" : 1,
									"maxclass" : "outlet",
									"numinlets" : 1,
									"numoutlets" : 0,
									"patching_rect" : [ 50.0, 412.0, 30.0, 30.0 ]
								}

							}
, 							{
								"box" : 								{
									"comment" : "",
									"id" : "obj-50",
									"index" : 2,
									"maxclass" : "outlet",
									"numinlets" : 1,
									"numoutlets" : 0,
									"patching_rect" : [ 296.0, 412.0, 30.0, 30.0 ]
								}

							}
 ],
						"lines" : [ 							{
								"patchline" : 								{
									"destination" : [ "obj-49", 0 ],
									"source" : [ "obj-28", 0 ]
								}

							}
, 							{
								"patchline" : 								{
									"destination" : [ "obj-35", 0 ],
									"source" : [ "obj-29", 0 ]
								}

							}
, 							{
								"patchline" : 								{
									"destination" : [ "obj-29", 0 ],
									"source" : [ "obj-34", 1 ]
								}

							}
, 							{
								"patchline" : 								{
									"destination" : [ "obj-35", 0 ],
									"source" : [ "obj-34", 0 ]
								}

							}
, 							{
								"patchline" : 								{
									"destination" : [ "obj-40", 0 ],
									"source" : [ "obj-35", 0 ]
								}

							}
, 							{
								"patchline" : 								{
									"destination" : [ "obj-41", 0 ],
									"source" : [ "obj-40", 0 ]
								}

							}
, 							{
								"patchline" : 								{
									"destination" : [ "obj-50", 0 ],
									"source" : [ "obj-41", 0 ]
								}

							}
, 							{
								"patchline" : 								{
									"destination" : [ "obj-28", 0 ],
									"source" : [ "obj-43", 0 ]
								}

							}
, 							{
								"patchline" : 								{
									"destination" : [ "obj-43", 0 ],
									"source" : [ "obj-47", 0 ]
								}

							}
, 							{
								"patchline" : 								{
									"destination" : [ "obj-34", 0 ],
									"source" : [ "obj-48", 0 ]
								}

							}
 ]
					}
,
					"patching_rect" : [ 522.444444444444457, 226.0, 99.0, 22.0 ],
					"saved_object_attributes" : 					{
						"description" : "",
						"digest" : "",
						"globalpatchername" : "",
						"tags" : ""
					}
,
					"text" : "p selectChannel"
				}

			}
, 			{
				"box" : 				{
					"color" : [ 0.82661509513855, 0.153967931866646, 0.629297733306885, 1.0 ],
					"id" : "obj-52",
					"maxclass" : "newobj",
					"numinlets" : 1,
					"numoutlets" : 1,
					"outlettype" : [ "bang" ],
					"patching_rect" : [ 328.666666666666686, 89.5, 58.0, 22.0 ],
					"text" : "loadbang"
				}

			}
, 			{
				"box" : 				{
					"color" : [ 0.3574509025, 0.5837691426, 0.6141206622, 1.0 ],
					"id" : "obj-51",
					"maxclass" : "newobj",
					"numinlets" : 2,
					"numoutlets" : 2,
					"outlettype" : [ "", "" ],
					"patcher" : 					{
						"fileversion" : 1,
						"appversion" : 						{
							"major" : 8,
							"minor" : 1,
							"revision" : 7,
							"architecture" : "x64",
							"modernui" : 1
						}
,
						"classnamespace" : "box",
						"rect" : [ 0.0, 0.0, 640.0, 480.0 ],
						"bglocked" : 0,
						"openinpresentation" : 0,
						"default_fontsize" : 12.0,
						"default_fontface" : 0,
						"default_fontname" : "Arial",
						"gridonopen" : 1,
						"gridsize" : [ 15.0, 15.0 ],
						"gridsnaponopen" : 1,
						"objectsnaponopen" : 1,
						"statusbarvisible" : 2,
						"toolbarvisible" : 1,
						"lefttoolbarpinned" : 0,
						"toptoolbarpinned" : 0,
						"righttoolbarpinned" : 0,
						"bottomtoolbarpinned" : 0,
						"toolbars_unpinned_last_save" : 0,
						"tallnewobj" : 0,
						"boxanimatetime" : 200,
						"enablehscroll" : 1,
						"enablevscroll" : 1,
						"devicewidth" : 0.0,
						"description" : "",
						"digest" : "",
						"tags" : "",
						"style" : "",
						"subpatcher_template" : "",
						"assistshowspatchername" : 0,
						"boxes" : [ 							{
								"box" : 								{
									"id" : "obj-43",
									"maxclass" : "button",
									"numinlets" : 1,
									"numoutlets" : 1,
									"outlettype" : [ "bang" ],
									"parameter_enable" : 0,
									"patching_rect" : [ 50.0, 100.0, 24.0, 24.0 ]
								}

							}
, 							{
								"box" : 								{
									"id" : "obj-41",
									"maxclass" : "newobj",
									"numinlets" : 1,
									"numoutlets" : 1,
									"outlettype" : [ "" ],
									"patching_rect" : [ 296.0, 330.0, 55.0, 22.0 ],
									"text" : "append ]"
								}

							}
, 							{
								"box" : 								{
									"id" : "obj-40",
									"maxclass" : "newobj",
									"numinlets" : 1,
									"numoutlets" : 1,
									"outlettype" : [ "" ],
									"patching_rect" : [ 296.0, 299.0, 59.0, 22.0 ],
									"text" : "prepend ["
								}

							}
, 							{
								"box" : 								{
									"id" : "obj-35",
									"maxclass" : "newobj",
									"numinlets" : 2,
									"numoutlets" : 2,
									"outlettype" : [ "", "" ],
									"patching_rect" : [ 296.25, 270.0, 51.0, 22.0 ],
									"text" : "zl.group"
								}

							}
, 							{
								"box" : 								{
									"id" : "obj-34",
									"maxclass" : "newobj",
									"numinlets" : 1,
									"numoutlets" : 2,
									"outlettype" : [ "bang", "" ],
									"patching_rect" : [ 296.25, 204.0, 40.5, 22.0 ],
									"text" : "t b l"
								}

							}
, 							{
								"box" : 								{
									"id" : "obj-29",
									"maxclass" : "newobj",
									"numinlets" : 2,
									"numoutlets" : 2,
									"outlettype" : [ "", "" ],
									"patching_rect" : [ 317.5, 236.0, 50.0, 22.0 ],
									"text" : "zl sub 1"
								}

							}
, 							{
								"box" : 								{
									"id" : "obj-28",
									"maxclass" : "message",
									"numinlets" : 2,
									"numoutlets" : 1,
									"outlettype" : [ "" ],
									"patching_rect" : [ 50.0, 138.0, 55.0, 22.0 ],
									"text" : "getrow 0"
								}

							}
, 							{
								"box" : 								{
									"comment" : "",
									"id" : "obj-47",
									"index" : 1,
									"maxclass" : "inlet",
									"numinlets" : 0,
									"numoutlets" : 1,
									"outlettype" : [ "list" ],
									"patching_rect" : [ 50.0, 40.0, 30.0, 30.0 ]
								}

							}
, 							{
								"box" : 								{
									"comment" : "",
									"id" : "obj-48",
									"index" : 2,
									"maxclass" : "inlet",
									"numinlets" : 0,
									"numoutlets" : 1,
									"outlettype" : [ "list" ],
									"patching_rect" : [ 296.25, 40.0, 30.0, 30.0 ]
								}

							}
, 							{
								"box" : 								{
									"comment" : "",
									"id" : "obj-49",
									"index" : 1,
									"maxclass" : "outlet",
									"numinlets" : 1,
									"numoutlets" : 0,
									"patching_rect" : [ 50.0, 412.0, 30.0, 30.0 ]
								}

							}
, 							{
								"box" : 								{
									"comment" : "",
									"id" : "obj-50",
									"index" : 2,
									"maxclass" : "outlet",
									"numinlets" : 1,
									"numoutlets" : 0,
									"patching_rect" : [ 296.0, 412.0, 30.0, 30.0 ]
								}

							}
 ],
						"lines" : [ 							{
								"patchline" : 								{
									"destination" : [ "obj-49", 0 ],
									"source" : [ "obj-28", 0 ]
								}

							}
, 							{
								"patchline" : 								{
									"destination" : [ "obj-35", 0 ],
									"source" : [ "obj-29", 0 ]
								}

							}
, 							{
								"patchline" : 								{
									"destination" : [ "obj-29", 0 ],
									"source" : [ "obj-34", 1 ]
								}

							}
, 							{
								"patchline" : 								{
									"destination" : [ "obj-35", 0 ],
									"source" : [ "obj-34", 0 ]
								}

							}
, 							{
								"patchline" : 								{
									"destination" : [ "obj-40", 0 ],
									"source" : [ "obj-35", 0 ]
								}

							}
, 							{
								"patchline" : 								{
									"destination" : [ "obj-41", 0 ],
									"source" : [ "obj-40", 0 ]
								}

							}
, 							{
								"patchline" : 								{
									"destination" : [ "obj-50", 0 ],
									"source" : [ "obj-41", 0 ]
								}

							}
, 							{
								"patchline" : 								{
									"destination" : [ "obj-28", 0 ],
									"source" : [ "obj-43", 0 ]
								}

							}
, 							{
								"patchline" : 								{
									"destination" : [ "obj-43", 0 ],
									"source" : [ "obj-47", 0 ]
								}

							}
, 							{
								"patchline" : 								{
									"destination" : [ "obj-34", 0 ],
									"source" : [ "obj-48", 0 ]
								}

							}
 ]
					}
,
					"patching_rect" : [ 328.666666666666686, 226.0, 99.0, 22.0 ],
					"saved_object_attributes" : 					{
						"description" : "",
						"digest" : "",
						"globalpatchername" : "",
						"tags" : ""
					}
,
					"text" : "p selectChannel"
				}

			}
, 			{
				"box" : 				{
					"id" : "obj-10",
					"maxclass" : "newobj",
					"numinlets" : 2,
					"numoutlets" : 2,
					"outlettype" : [ "", "" ],
					"patching_rect" : [ 22.5, 675.5, 114.5, 22.0 ],
					"text" : "zl.reg"
				}

			}
, 			{
				"box" : 				{
					"id" : "obj-9",
					"maxclass" : "newobj",
					"numinlets" : 1,
					"numoutlets" : 2,
					"outlettype" : [ "", "int" ],
					"patching_rect" : [ 215.0, 439.827067150082087, 137.0, 22.0 ],
					"text" : "conformpath native boot"
				}

			}
, 			{
				"box" : 				{
					"id" : "obj-30",
					"maxclass" : "comment",
					"numinlets" : 1,
					"numoutlets" : 0,
<<<<<<< HEAD
					"patching_rect" : [ 221.571426499999689, 370.840839925244381, 82.0, 47.0 ],
=======
					"patching_rect" : [ 221.571426499999689, 370.840839925244381, 149.0, 20.0 ],
>>>>>>> 59f9e40d
					"presentation" : 1,
					"presentation_rect" : [ 9.0, 59.0, 195.943816499999571, 20.0 ],
					"style" : "helpfile_label",
					"text" : "drag and drop a file here...",
					"textcolor" : [ 1.0, 0.709803921568627, 0.196078431372549, 1.0 ],
					"textjustification" : 1
				}

			}
, 			{
				"box" : 				{
					"bordercolor" : [ 1.0, 0.709803921568627, 0.196078431372549, 1.0 ],
					"id" : "obj-6",
					"maxclass" : "dropfile",
					"numinlets" : 1,
					"numoutlets" : 2,
					"outlettype" : [ "", "" ],
					"patching_rect" : [ 184.071426499999689, 370.840839925244381, 35.5, 30.25 ],
					"presentation" : 1,
					"presentation_rect" : [ 9.0, 41.0, 195.943816499999571, 56.0 ]
				}

			}
, 			{
				"box" : 				{
					"angle" : 270.0,
					"bgcolor" : [ 0.2, 0.2, 0.2, 1.0 ],
					"id" : "obj-181",
					"maxclass" : "panel",
					"mode" : 0,
					"numinlets" : 1,
					"numoutlets" : 0,
					"patching_rect" : [ 822.222222222222172, 510.544871794871483, 97.0, 30.500000000000227 ],
					"presentation" : 1,
					"presentation_rect" : [ 190.011957507720695, 208.5, 128.612991500000248, 23.0 ],
					"proportion" : 0.5
				}

			}
, 			{
				"box" : 				{
					"angle" : 270.0,
					"bgcolor" : [ 0.2, 0.2, 0.2, 1.0 ],
					"id" : "obj-42",
					"maxclass" : "panel",
					"mode" : 0,
					"numinlets" : 1,
					"numoutlets" : 0,
					"patching_rect" : [ 1065.139618500000552, 543.333333333333371, 82.0, 24.0 ],
					"presentation" : 1,
					"presentation_rect" : [ 9.416666507720947, 208.5, 171.0, 23.0 ],
					"proportion" : 0.5
				}

			}
 ],
		"lines" : [ 			{
				"patchline" : 				{
<<<<<<< HEAD
					"destination" : [ "obj-8", 1 ],
					"source" : [ "obj-1", 0 ]
				}

			}
, 			{
				"patchline" : 				{
					"destination" : [ "obj-35", 0 ],
=======
					"destination" : [ "obj-115", 0 ],
>>>>>>> 59f9e40d
					"source" : [ "obj-10", 0 ]
				}

			}
, 			{
				"patchline" : 				{
					"destination" : [ "obj-66", 7 ],
					"source" : [ "obj-11", 0 ]
				}

			}
, 			{
				"patchline" : 				{
					"destination" : [ "obj-15", 0 ],
					"source" : [ "obj-13", 0 ]
				}

			}
, 			{
				"patchline" : 				{
					"destination" : [ "obj-22", 0 ],
					"source" : [ "obj-15", 0 ]
				}

			}
, 			{
				"patchline" : 				{
					"destination" : [ "obj-72", 0 ],
					"source" : [ "obj-17", 0 ]
				}

			}
, 			{
				"patchline" : 				{
					"destination" : [ "obj-2", 0 ],
					"midpoints" : [ 32.0, 573.745192307692378, 708.833333333333371, 573.745192307692378 ],
					"order" : 1,
					"source" : [ "obj-18", 0 ]
				}

			}
, 			{
				"patchline" : 				{
					"destination" : [ "obj-70", 0 ],
					"midpoints" : [ 32.0, 573.745192307692378, 127.5, 573.745192307692378 ],
					"order" : 4,
					"source" : [ "obj-18", 0 ]
				}

			}
, 			{
				"patchline" : 				{
					"destination" : [ "obj-73", 0 ],
					"midpoints" : [ 32.0, 573.745192307692378, 321.277777777777771, 573.745192307692378 ],
					"order" : 3,
					"source" : [ "obj-18", 0 ]
				}

			}
, 			{
				"patchline" : 				{
					"destination" : [ "obj-74", 0 ],
					"midpoints" : [ 32.0, 573.745192307692378, 515.055555555555657, 573.745192307692378 ],
					"order" : 2,
					"source" : [ "obj-18", 0 ]
				}

			}
, 			{
				"patchline" : 				{
					"destination" : [ "obj-78", 0 ],
					"midpoints" : [ 902.611111111111086, 573.745192307692378 ],
					"order" : 0,
					"source" : [ "obj-18", 0 ]
				}

			}
, 			{
				"patchline" : 				{
					"destination" : [ "obj-47", 0 ],
					"source" : [ "obj-186", 0 ]
				}

			}
, 			{
				"patchline" : 				{
					"destination" : [ "obj-66", 6 ],
					"source" : [ "obj-2", 0 ]
				}

			}
, 			{
				"patchline" : 				{
					"destination" : [ "obj-17", 0 ],
					"source" : [ "obj-24", 0 ]
				}

			}
, 			{
				"patchline" : 				{
					"destination" : [ "obj-29", 0 ],
					"source" : [ "obj-24", 1 ]
				}

			}
, 			{
				"patchline" : 				{
					"destination" : [ "obj-51", 1 ],
					"source" : [ "obj-27", 1 ]
				}

			}
, 			{
				"patchline" : 				{
					"destination" : [ "obj-51", 0 ],
					"source" : [ "obj-27", 0 ]
				}

			}
, 			{
				"patchline" : 				{
					"destination" : [ "obj-57", 1 ],
					"source" : [ "obj-28", 1 ]
				}

			}
, 			{
				"patchline" : 				{
					"destination" : [ "obj-57", 0 ],
					"source" : [ "obj-28", 0 ]
				}

			}
, 			{
				"patchline" : 				{
					"destination" : [ "obj-58", 0 ],
					"source" : [ "obj-29", 1 ]
				}

			}
, 			{
				"patchline" : 				{
					"destination" : [ "obj-10", 0 ],
					"source" : [ "obj-31", 0 ]
				}

			}
, 			{
				"patchline" : 				{
					"destination" : [ "obj-11", 0 ],
					"source" : [ "obj-32", 0 ]
				}

			}
, 			{
				"patchline" : 				{
					"destination" : [ "obj-4", 0 ],
					"source" : [ "obj-33", 0 ]
				}

			}
, 			{
				"patchline" : 				{
					"destination" : [ "obj-45", 0 ],
					"source" : [ "obj-34", 0 ]
				}

			}
, 			{
				"patchline" : 				{
					"destination" : [ "obj-115", 0 ],
					"source" : [ "obj-35", 0 ]
				}

			}
, 			{
				"patchline" : 				{
					"destination" : [ "obj-35", 0 ],
					"source" : [ "obj-37", 0 ]
				}

			}
, 			{
				"patchline" : 				{
					"destination" : [ "obj-35", 0 ],
					"source" : [ "obj-39", 0 ]
				}

			}
, 			{
				"patchline" : 				{
					"destination" : [ "obj-30", 0 ],
					"source" : [ "obj-4", 0 ]
				}

			}
, 			{
				"patchline" : 				{
					"destination" : [ "obj-17", 0 ],
					"source" : [ "obj-40", 0 ]
				}

			}
, 			{
				"patchline" : 				{
					"destination" : [ "obj-24", 0 ],
					"midpoints" : [ 278.0, 529.508747000570906, 773.75, 529.508747000570906, 773.75, 366.0, 999.5, 366.0 ],
					"source" : [ "obj-41", 1 ]
				}

			}
, 			{
				"patchline" : 				{
					"destination" : [ "obj-5", 0 ],
					"source" : [ "obj-41", 0 ]
				}

			}
, 			{
				"patchline" : 				{
					"destination" : [ "obj-9", 0 ],
					"source" : [ "obj-45", 0 ]
				}

			}
, 			{
				"patchline" : 				{
					"destination" : [ "obj-37", 0 ],
					"source" : [ "obj-47", 0 ]
				}

			}
, 			{
				"patchline" : 				{
					"destination" : [ "obj-39", 0 ],
					"source" : [ "obj-47", 1 ]
				}

			}
, 			{
				"patchline" : 				{
					"destination" : [ "obj-186", 0 ],
					"source" : [ "obj-49", 0 ]
				}

			}
, 			{
				"patchline" : 				{
					"destination" : [ "obj-30", 0 ],
					"midpoints" : [ 267.5, 563.349586925815174, 396.0, 563.349586925815174, 396.0, 364.5, 231.071426499999689, 364.5 ],
					"source" : [ "obj-5", 0 ]
				}

			}
, 			{
				"patchline" : 				{
					"destination" : [ "obj-27", 0 ],
					"midpoints" : [ 338.166666666666686, 253.0, 319.166666666666686, 253.0, 319.166666666666686, 188.0, 338.166666666666686, 188.0 ],
					"source" : [ "obj-51", 0 ]
				}

			}
, 			{
				"patchline" : 				{
					"destination" : [ "obj-66", 3 ],
					"source" : [ "obj-51", 1 ]
				}

			}
, 			{
				"patchline" : 				{
					"destination" : [ "obj-55", 0 ],
					"source" : [ "obj-52", 0 ]
				}

			}
, 			{
				"patchline" : 				{
					"destination" : [ "obj-27", 0 ],
					"order" : 1,
					"source" : [ "obj-55", 0 ]
				}

			}
, 			{
				"patchline" : 				{
					"destination" : [ "obj-28", 0 ],
					"midpoints" : [ 338.166666666666686, 184.5, 531.944444444444457, 184.5 ],
					"order" : 0,
					"source" : [ "obj-55", 0 ]
				}

			}
, 			{
				"patchline" : 				{
					"destination" : [ "obj-28", 0 ],
					"midpoints" : [ 531.944444444444457, 255.0, 513.944444444444457, 255.0, 513.944444444444457, 185.641652410241363, 531.944444444444457, 185.641652410241363 ],
					"source" : [ "obj-57", 0 ]
				}

			}
, 			{
				"patchline" : 				{
					"destination" : [ "obj-66", 5 ],
					"source" : [ "obj-57", 1 ]
				}

			}
, 			{
				"patchline" : 				{
					"destination" : [ "obj-40", 0 ],
					"source" : [ "obj-58", 3 ]
				}

			}
, 			{
				"patchline" : 				{
					"destination" : [ "obj-40", 0 ],
					"source" : [ "obj-58", 0 ]
				}

			}
, 			{
				"patchline" : 				{
					"destination" : [ "obj-9", 0 ],
					"source" : [ "obj-6", 0 ]
				}

			}
, 			{
				"patchline" : 				{
					"destination" : [ "obj-62", 0 ],
					"source" : [ "obj-65", 0 ]
				}

			}
, 			{
				"patchline" : 				{
					"destination" : [ "obj-10", 1 ],
					"order" : 1,
					"source" : [ "obj-66", 0 ]
				}

			}
, 			{
				"patchline" : 				{
					"destination" : [ "obj-65", 0 ],
					"order" : 0,
					"source" : [ "obj-66", 0 ]
				}

			}
, 			{
				"patchline" : 				{
					"destination" : [ "obj-41", 0 ],
					"source" : [ "obj-7", 0 ]
				}

			}
, 			{
				"patchline" : 				{
					"destination" : [ "obj-66", 0 ],
					"source" : [ "obj-70", 0 ]
				}

			}
, 			{
				"patchline" : 				{
					"destination" : [ "obj-75", 0 ],
					"source" : [ "obj-72", 0 ]
				}

			}
, 			{
				"patchline" : 				{
					"destination" : [ "obj-66", 2 ],
					"source" : [ "obj-73", 0 ]
				}

			}
, 			{
				"patchline" : 				{
					"destination" : [ "obj-66", 4 ],
					"source" : [ "obj-74", 0 ]
				}

			}
, 			{
				"patchline" : 				{
					"destination" : [ "obj-66", 9 ],
					"source" : [ "obj-75", 0 ]
				}

			}
, 			{
				"patchline" : 				{
					"destination" : [ "obj-66", 8 ],
					"source" : [ "obj-78", 0 ]
				}

			}
, 			{
				"patchline" : 				{
					"destination" : [ "obj-66", 1 ],
					"order" : 1,
					"source" : [ "obj-9", 0 ]
				}

			}
, 			{
				"patchline" : 				{
					"destination" : [ "obj-7", 0 ],
					"order" : 0,
					"source" : [ "obj-9", 0 ]
				}

			}
 ],
		"boxgroups" : [ 			{
				"boxes" : [ "obj-123", "obj-121", "obj-131", "obj-133", "obj-139", "obj-141", "obj-118", "obj-129", "obj-137", "obj-143", "obj-145", "obj-146", "obj-117", "obj-125", "obj-135", "obj-142", "obj-27", "obj-165", "obj-149" ]
			}
, 			{
				"boxes" : [ "obj-91", "obj-48", "obj-50", "obj-56", "obj-26", "obj-25", "obj-60", "obj-61", "obj-23", "obj-63", "obj-69", "obj-21", "obj-19", "obj-80", "obj-88", "obj-90", "obj-28", "obj-167", "obj-168" ]
			}
 ],
		"styles" : [ 			{
				"name" : "dUG Yello 01-1",
<<<<<<< HEAD
				"message" : 				{
=======
				"newobj" : 				{
					"fontface" : [ 1 ],
					"bgcolor" : [ 1.0, 0.941176, 0.803922, 1.0 ],
					"textcolor_inverse" : [ 0.0, 0.0, 0.0, 1.0 ],
					"fontsize" : [ 10.0 ]
				}
,
				"message" : 				{
					"fontface" : [ 1 ],
					"textcolor_inverse" : [ 0.0, 0.0, 0.0, 1.0 ],
>>>>>>> 59f9e40d
					"bgfillcolor" : 					{
						"type" : "gradient",
						"color" : [ 0.290196, 0.309804, 0.301961, 1.0 ],
						"color1" : [ 0.94902, 0.992157, 1.0, 1.0 ],
						"color2" : [ 0.862745, 0.870588, 0.878431, 1.0 ],
						"angle" : 270.0,
						"proportion" : 0.39,
						"autogradient" : 0
					}
,
<<<<<<< HEAD
					"fontface" : [ 1 ],
					"fontsize" : [ 10.0 ],
					"textcolor_inverse" : [ 0.0, 0.0, 0.0, 1.0 ]
				}
,
				"default" : 				{
=======
					"fontsize" : [ 10.0 ]
				}
,
				"default" : 				{
					"fontface" : [ 1 ],
					"bgcolor" : [ 1.0, 0.941176, 0.803922, 1.0 ],
					"textcolor_inverse" : [ 0.0, 0.0, 0.0, 1.0 ],
>>>>>>> 59f9e40d
					"bgfillcolor" : 					{
						"type" : "gradient",
						"color" : [ 0.290196, 0.309804, 0.301961, 1.0 ],
						"color1" : [ 0.94902, 0.992157, 1.0, 1.0 ],
						"color2" : [ 0.862745, 0.870588, 0.878431, 1.0 ],
						"angle" : 270.0,
						"proportion" : 0.39,
						"autogradient" : 0
					}
,
<<<<<<< HEAD
					"fontface" : [ 1 ],
					"bgcolor" : [ 1.0, 0.941176, 0.803922, 1.0 ],
					"fontsize" : [ 10.0 ],
					"textcolor_inverse" : [ 0.0, 0.0, 0.0, 1.0 ]
				}
,
				"newobj" : 				{
					"fontface" : [ 1 ],
					"bgcolor" : [ 1.0, 0.941176, 0.803922, 1.0 ],
					"fontsize" : [ 10.0 ],
					"textcolor_inverse" : [ 0.0, 0.0, 0.0, 1.0 ]
=======
					"fontsize" : [ 10.0 ]
				}
,
				"button" : 				{
					"bgcolor" : [ 1.0, 0.941176, 0.803922, 1.0 ]
>>>>>>> 59f9e40d
				}
,
				"toggle" : 				{
					"bgcolor" : [ 1.0, 0.941176, 0.803922, 1.0 ]
				}
,
				"toggle" : 				{
					"bgcolor" : [ 1.0, 0.941176, 0.803922, 1.0 ]
				}
,
				"parentstyle" : "",
				"multi" : 0
			}
 ],
		"bgcolor" : [ 0.372549019607843, 0.372549019607843, 0.372549019607843, 1.0 ],
		"editing_bgcolor" : [ 0.372549019607843, 0.372549019607843, 0.372549019607843, 1.0 ]
	}

}<|MERGE_RESOLUTION|>--- conflicted
+++ resolved
@@ -4,17 +4,13 @@
 		"appversion" : 		{
 			"major" : 8,
 			"minor" : 1,
-			"revision" : 7,
+			"revision" : 8,
 			"architecture" : "x64",
 			"modernui" : 1
 		}
 ,
 		"classnamespace" : "box",
-<<<<<<< HEAD
-		"rect" : [ 34.0, 78.0, 1372.0, 731.0 ],
-=======
-		"rect" : [ 34.0, 79.0, 362.0, 379.0 ],
->>>>>>> 59f9e40d
+		"rect" : [ 1261.0, 79.0, 1527.0, 921.0 ],
 		"bglocked" : 0,
 		"openinpresentation" : 1,
 		"default_fontsize" : 12.0,
@@ -25,7 +21,7 @@
 		"gridsnaponopen" : 1,
 		"objectsnaponopen" : 1,
 		"statusbarvisible" : 2,
-		"toolbarvisible" : 0,
+		"toolbarvisible" : 1,
 		"lefttoolbarpinned" : 0,
 		"toptoolbarpinned" : 0,
 		"righttoolbarpinned" : 0,
@@ -33,8 +29,8 @@
 		"toolbars_unpinned_last_save" : 0,
 		"tallnewobj" : 0,
 		"boxanimatetime" : 200,
-		"enablehscroll" : 0,
-		"enablevscroll" : 0,
+		"enablehscroll" : 1,
+		"enablevscroll" : 1,
 		"devicewidth" : 0.0,
 		"description" : "",
 		"digest" : "",
@@ -44,7 +40,6 @@
 		"assistshowspatchername" : 0,
 		"boxes" : [ 			{
 				"box" : 				{
-<<<<<<< HEAD
 					"color" : [ 0.8266150951, 0.1539679319, 0.6292977333, 1.0 ],
 					"id" : "obj-49",
 					"maxclass" : "newobj",
@@ -172,21 +167,6 @@
 			}
 , 			{
 				"box" : 				{
-					"id" : "obj-8",
-					"linecount" : 2,
-					"maxclass" : "newobj",
-					"numinlets" : 3,
-					"numoutlets" : 2,
-					"outlettype" : [ "", "" ],
-					"patching_rect" : [ 214.888888888888886, 584.990384615384755, 80.0, 35.0 ],
-					"text" : "combine ' s ' @triggers 1"
-				}
-
-			}
-, 			{
-				"box" : 				{
-=======
->>>>>>> 59f9e40d
 					"color" : [ 0.8266150951, 0.1539679319, 0.6292977333, 1.0 ],
 					"id" : "obj-33",
 					"maxclass" : "newobj",
@@ -1066,7 +1046,7 @@
 				"box" : 				{
 					"comment" : "(list) Parameters",
 					"id" : "obj-13",
-					"index" : 2,
+					"index" : 0,
 					"maxclass" : "inlet",
 					"numinlets" : 0,
 					"numoutlets" : 1,
@@ -1079,7 +1059,7 @@
 				"box" : 				{
 					"comment" : "(unused)",
 					"id" : "obj-3",
-					"index" : 1,
+					"index" : 0,
 					"maxclass" : "inlet",
 					"numinlets" : 0,
 					"numoutlets" : 1,
@@ -1119,7 +1099,7 @@
 					"patching_rect" : [ 990.0, 516.294871794871824, 171.0, 25.0 ],
 					"presentation" : 1,
 					"presentation_rect" : [ 9.416666507720947, 209.5, 171.0, 20.5 ],
-					"text" : "Scarbo",
+					"text" : "_mozart_36_1",
 					"textcolor" : [ 1.0, 0.709803921568627, 0.196078431372549, 1.0 ],
 					"textjustification" : 1
 				}
@@ -1209,7 +1189,7 @@
 				"box" : 				{
 					"comment" : "build message (to server)",
 					"id" : "obj-115",
-					"index" : 1,
+					"index" : 0,
 					"maxclass" : "outlet",
 					"numinlets" : 1,
 					"numoutlets" : 0,
@@ -1314,21 +1294,14 @@
 				"box" : 				{
 					"bubbleusescolors" : 1,
 					"id" : "obj-62",
-					"linecount" : 8,
-					"maxclass" : "comment",
-					"numinlets" : 1,
-					"numoutlets" : 0,
-<<<<<<< HEAD
-					"patching_rect" : [ 176.0, 701.5, 160.0, 100.0 ],
-					"presentation" : 1,
-					"presentation_linecount" : 7,
-					"presentation_rect" : [ 451.416666507720947, 41.0, 160.416717500000118, 100.0 ],
-=======
-					"patching_rect" : [ 176.0, 701.5, 138.0, 114.0 ],
-					"presentation" : 1,
-					"presentation_linecount" : 8,
-					"presentation_rect" : [ 451.416666507720947, 41.0, 138.416717500000118, 114.0 ],
->>>>>>> 59f9e40d
+					"linecount" : 6,
+					"maxclass" : "comment",
+					"numinlets" : 1,
+					"numoutlets" : 0,
+					"patching_rect" : [ 176.0, 701.5, 164.0, 87.0 ],
+					"presentation" : 1,
+					"presentation_linecount" : 6,
+					"presentation_rect" : [ 451.416666507720947, 41.0, 164.0, 87.0 ],
 					"text" : "build_corpus 0 fg_channels= [ 1 2 3 4 5 6 7 8 9 10 11 12 13 14 15 16 ] bg_channels= [ 1 2 3 4 5 6 7 8 9 10 11 12 13 14 15 16 ] overwrite= 0 corpus_name= 0",
 					"textcolor" : [ 0.933333333333333, 0.933333333333333, 0.933333333333333, 1.0 ]
 				}
@@ -1360,7 +1333,7 @@
 						"appversion" : 						{
 							"major" : 8,
 							"minor" : 1,
-							"revision" : 7,
+							"revision" : 8,
 							"architecture" : "x64",
 							"modernui" : 1
 						}
@@ -1640,7 +1613,7 @@
 						"appversion" : 						{
 							"major" : 8,
 							"minor" : 1,
-							"revision" : 7,
+							"revision" : 8,
 							"architecture" : "x64",
 							"modernui" : 1
 						}
@@ -1921,14 +1894,11 @@
 , 			{
 				"box" : 				{
 					"id" : "obj-30",
-					"maxclass" : "comment",
-					"numinlets" : 1,
-					"numoutlets" : 0,
-<<<<<<< HEAD
+					"linecount" : 3,
+					"maxclass" : "comment",
+					"numinlets" : 1,
+					"numoutlets" : 0,
 					"patching_rect" : [ 221.571426499999689, 370.840839925244381, 82.0, 47.0 ],
-=======
-					"patching_rect" : [ 221.571426499999689, 370.840839925244381, 149.0, 20.0 ],
->>>>>>> 59f9e40d
 					"presentation" : 1,
 					"presentation_rect" : [ 9.0, 59.0, 195.943816499999571, 20.0 ],
 					"style" : "helpfile_label",
@@ -1987,18 +1957,7 @@
  ],
 		"lines" : [ 			{
 				"patchline" : 				{
-<<<<<<< HEAD
-					"destination" : [ "obj-8", 1 ],
-					"source" : [ "obj-1", 0 ]
-				}
-
-			}
-, 			{
-				"patchline" : 				{
 					"destination" : [ "obj-35", 0 ],
-=======
-					"destination" : [ "obj-115", 0 ],
->>>>>>> 59f9e40d
 					"source" : [ "obj-10", 0 ]
 				}
 
@@ -2417,6 +2376,8 @@
 
 			}
  ],
+		"dependency_cache" : [  ],
+		"autosave" : 0,
 		"boxgroups" : [ 			{
 				"boxes" : [ "obj-123", "obj-121", "obj-131", "obj-133", "obj-139", "obj-141", "obj-118", "obj-129", "obj-137", "obj-143", "obj-145", "obj-146", "obj-117", "obj-125", "obj-135", "obj-142", "obj-27", "obj-165", "obj-149" ]
 			}
@@ -2426,20 +2387,16 @@
  ],
 		"styles" : [ 			{
 				"name" : "dUG Yello 01-1",
-<<<<<<< HEAD
-				"message" : 				{
-=======
 				"newobj" : 				{
+					"textcolor_inverse" : [ 0.0, 0.0, 0.0, 1.0 ],
 					"fontface" : [ 1 ],
-					"bgcolor" : [ 1.0, 0.941176, 0.803922, 1.0 ],
-					"textcolor_inverse" : [ 0.0, 0.0, 0.0, 1.0 ],
-					"fontsize" : [ 10.0 ]
+					"fontsize" : [ 10.0 ],
+					"bgcolor" : [ 1.0, 0.941176, 0.803922, 1.0 ]
 				}
 ,
 				"message" : 				{
+					"textcolor_inverse" : [ 0.0, 0.0, 0.0, 1.0 ],
 					"fontface" : [ 1 ],
-					"textcolor_inverse" : [ 0.0, 0.0, 0.0, 1.0 ],
->>>>>>> 59f9e40d
 					"bgfillcolor" : 					{
 						"type" : "gradient",
 						"color" : [ 0.290196, 0.309804, 0.301961, 1.0 ],
@@ -2450,22 +2407,12 @@
 						"autogradient" : 0
 					}
 ,
-<<<<<<< HEAD
-					"fontface" : [ 1 ],
-					"fontsize" : [ 10.0 ],
-					"textcolor_inverse" : [ 0.0, 0.0, 0.0, 1.0 ]
+					"fontsize" : [ 10.0 ]
 				}
 ,
 				"default" : 				{
-=======
-					"fontsize" : [ 10.0 ]
-				}
-,
-				"default" : 				{
+					"textcolor_inverse" : [ 0.0, 0.0, 0.0, 1.0 ],
 					"fontface" : [ 1 ],
-					"bgcolor" : [ 1.0, 0.941176, 0.803922, 1.0 ],
-					"textcolor_inverse" : [ 0.0, 0.0, 0.0, 1.0 ],
->>>>>>> 59f9e40d
 					"bgfillcolor" : 					{
 						"type" : "gradient",
 						"color" : [ 0.290196, 0.309804, 0.301961, 1.0 ],
@@ -2476,28 +2423,11 @@
 						"autogradient" : 0
 					}
 ,
-<<<<<<< HEAD
-					"fontface" : [ 1 ],
-					"bgcolor" : [ 1.0, 0.941176, 0.803922, 1.0 ],
 					"fontsize" : [ 10.0 ],
-					"textcolor_inverse" : [ 0.0, 0.0, 0.0, 1.0 ]
-				}
-,
-				"newobj" : 				{
-					"fontface" : [ 1 ],
-					"bgcolor" : [ 1.0, 0.941176, 0.803922, 1.0 ],
-					"fontsize" : [ 10.0 ],
-					"textcolor_inverse" : [ 0.0, 0.0, 0.0, 1.0 ]
-=======
-					"fontsize" : [ 10.0 ]
+					"bgcolor" : [ 1.0, 0.941176, 0.803922, 1.0 ]
 				}
 ,
 				"button" : 				{
-					"bgcolor" : [ 1.0, 0.941176, 0.803922, 1.0 ]
->>>>>>> 59f9e40d
-				}
-,
-				"toggle" : 				{
 					"bgcolor" : [ 1.0, 0.941176, 0.803922, 1.0 ]
 				}
 ,
