--- conflicted
+++ resolved
@@ -330,7 +330,7 @@
 				"box" : 				{
 					"comment" : "(list) Parameters",
 					"id" : "obj-18",
-					"index" : 2,
+					"index" : 0,
 					"maxclass" : "outlet",
 					"numinlets" : 1,
 					"numoutlets" : 0,
@@ -395,7 +395,7 @@
 					}
 ,
 					"text" : "autopattr",
-					"varname" : "u059011019"
+					"varname" : "u877010096"
 				}
 
 			}
@@ -569,7 +569,7 @@
 				"box" : 				{
 					"comment" : "(signal) audio out",
 					"id" : "obj-35",
-					"index" : 1,
+					"index" : 0,
 					"maxclass" : "outlet",
 					"numinlets" : 1,
 					"numoutlets" : 0,
@@ -712,7 +712,7 @@
 					"comment" : "(list) Parameters",
 					"cool" : 1,
 					"id" : "obj-20",
-					"index" : 2,
+					"index" : 0,
 					"maxclass" : "inlet",
 					"numinlets" : 0,
 					"numoutlets" : 1,
@@ -761,9 +761,9 @@
 			}
 , 			{
 				"box" : 				{
-					"comment" : "(signal) external audio input",
+					"comment" : "",
 					"id" : "obj-12",
-					"index" : 1,
+					"index" : 0,
 					"maxclass" : "inlet",
 					"numinlets" : 0,
 					"numoutlets" : 1,
@@ -1597,18 +1597,12 @@
 				"implicit" : 1
 			}
  ],
-<<<<<<< HEAD
-		"styles" : [ 			{
-				"name" : "dUG Yello 01-1",
-				"default" : 				{
-=======
 		"autosave" : 0,
 		"styles" : [ 			{
 				"name" : "dUG Yello 01-1",
 				"default" : 				{
 					"textcolor_inverse" : [ 0.0, 0.0, 0.0, 1.0 ],
 					"bgcolor" : [ 1.0, 0.941176, 0.803922, 1.0 ],
->>>>>>> 59f9e40d
 					"fontsize" : [ 10.0 ],
 					"bgfillcolor" : 					{
 						"type" : "gradient",
@@ -1620,21 +1614,10 @@
 						"autogradient" : 0
 					}
 ,
-					"fontface" : [ 1 ],
-					"bgcolor" : [ 1.0, 0.941176, 0.803922, 1.0 ],
-					"textcolor_inverse" : [ 0.0, 0.0, 0.0, 1.0 ]
+					"fontface" : [ 1 ]
 				}
 ,
 				"newobj" : 				{
-<<<<<<< HEAD
-					"fontsize" : [ 10.0 ],
-					"fontface" : [ 1 ],
-					"bgcolor" : [ 1.0, 0.941176, 0.803922, 1.0 ],
-					"textcolor_inverse" : [ 0.0, 0.0, 0.0, 1.0 ]
-				}
-,
-				"message" : 				{
-=======
 					"textcolor_inverse" : [ 0.0, 0.0, 0.0, 1.0 ],
 					"bgcolor" : [ 1.0, 0.941176, 0.803922, 1.0 ],
 					"fontsize" : [ 10.0 ],
@@ -1643,7 +1626,6 @@
 ,
 				"message" : 				{
 					"textcolor_inverse" : [ 0.0, 0.0, 0.0, 1.0 ],
->>>>>>> 59f9e40d
 					"fontsize" : [ 10.0 ],
 					"bgfillcolor" : 					{
 						"type" : "gradient",
@@ -1655,8 +1637,7 @@
 						"autogradient" : 0
 					}
 ,
-					"fontface" : [ 1 ],
-					"textcolor_inverse" : [ 0.0, 0.0, 0.0, 1.0 ]
+					"fontface" : [ 1 ]
 				}
 ,
 				"button" : 				{
