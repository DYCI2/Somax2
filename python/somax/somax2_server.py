#!/usr/bin/env python3

import argparse
import asyncio
import ipaddress
import logging
import logging.config
import os
import sys
from importlib import resources
from maxosc.maxformatter import MaxFormatter
from maxosc.maxosc import Caller
from pythonosc.dispatcher import Dispatcher
from pythonosc.osc_server import AsyncIOOSCUDPServer
from typing import Any, Dict, Union, Optional, Tuple, List

import log
import somax
from somax import settings
from somax.classification import SomChromaClassifier
from somax.classification.classifier import AbstractClassifier
from somax.corpus_builder.chroma_filter import AbstractFilter
from somax.corpus_builder.corpus_builder import CorpusBuilder
from somax.runtime.activity_pattern import AbstractActivityPattern
from somax.runtime.atom import Atom
from somax.runtime.corpus import Corpus
from somax.runtime.exceptions import DuplicateKeyError, ParameterError, \
    InvalidCorpus, InvalidLabelInput, TransformError
from somax.runtime.influence import FeatureInfluence
from somax.runtime.memory_spaces import AbstractMemorySpace
from somax.runtime.merge_actions import AbstractMergeAction
from somax.runtime.osc_log_forwarder import OscLogForwarder
from somax.runtime.peak_selector import AbstractPeakSelector
from somax.runtime.player import Player
from somax.runtime.scale_actions import AbstractScaleAction
from somax.runtime.streamview import Streamview
from somax.runtime.target import Target, SimpleOscTarget, SendProtocol
from somax.runtime.transforms import AbstractTransform
from somax.scheduler.realtime_scheduler import RealtimeScheduler
from somax.scheduler.scheduled_object import TriggerMode


class SomaxStringDispatcher:
    IP_LOCALHOST = "127.0.0.1"
    PATH_SEPARATOR = "::"

    def __init__(self, **kwargs):
        super().__init__(**kwargs)
        self.logger = logging.getLogger(__name__)
        self.players: Dict[str, Player] = dict()
        self.scheduler = RealtimeScheduler()

    ######################################################
    # CREATION/DELETION OF PLAYER/STREAMVIEW/ATOM
    ######################################################

    def create_player(self, player_name: str, port: int, ip: str = "", trigger_mode: str = "",
                      peak_selector: str = "", merge_action: str = "", corpus: str = "",
                      scale_actions: Tuple[str, ...] = ("",), override: bool = False):
        try:
            address: str = self._parse_osc_address(player_name)
            ip: str = self._parse_ip(ip)
            trigger_mode: TriggerMode = TriggerMode.from_string(trigger_mode)
            merge_action: AbstractMergeAction = AbstractMergeAction.from_string(merge_action)
            peak_selector: AbstractPeakSelector = AbstractPeakSelector.from_string(peak_selector)
            scale_actions: List[AbstractScaleAction] = [AbstractScaleAction.from_string(s) for s in scale_actions]
        except ValueError as e:
            self.logger.error(f"{str(e)}. No Player was created.")
            return

        if player_name in self.players:
            if override:
                self.delete_player(player_name)
            else:
                self.logger.error(f"A Player with the name '{player_name}' already exists on the Server. "
                                  f"No action was performed. Use 'override=True' to override existing Player.")
                return

        target: Target = SimpleOscTarget(address, port, ip)
        self.players[player_name] = Player(name=player_name, target=target, trigger_mode=trigger_mode,
                                           peak_selector=peak_selector, merge_action=merge_action,
                                           corpus=None,  # intentional - set after instantiation if provided
                                           scale_actions=scale_actions)
        self.logger.info(f"Created player '{player_name}' with port {port} and ip {ip}.")

        if trigger_mode == TriggerMode.AUTOMATIC:
            self.scheduler.add_trigger_event(self.players[player_name])

        if corpus:
            self.read_corpus(player_name, corpus)

    def delete_player(self, name: str):
        try:
            self.scheduler.delete_trigger(self.players[name])
            del self.players[name]
            self.logger.info(f"Deleted Player '{name}'.")
        except KeyError:
            self.logger.error(f"A Player with the name '{name}' doesn't exist. No Player was deleted.")

    def create_streamview(self, player: str, path: str, weight: float = Streamview.DEFAULT_WEIGHT,
                          merge_action: str = "", override: bool = False):
        try:
            path_and_name: List[str] = self._parse_streamview_atom_path(path)
            merge_action: AbstractMergeAction = AbstractMergeAction.from_string(merge_action)
            self.players[player].create_streamview(path=path_and_name, weight=weight, merge_action=merge_action,
                                                   override=override)
            self.logger.info(f"Created Streamview at path '{path}'.")
        except (AssertionError, ValueError, KeyError, IndexError, DuplicateKeyError) as e:
            self.logger.error(f"{str(e)}. No Streamview was created.")

    def delete_streamview(self, player: str, path: str):
        try:
            path_and_name: List[str] = self._parse_streamview_atom_path(path)
            self.players[player].delete_streamview(path_and_name)
            self.logger.info(f"Deleted Streamview at path '{path}'.")
        except (AssertionError, KeyError, IndexError) as e:
            self.logger.error(f"{str(e)} No Streamview was deleted.")

    def create_atom(self, player: str, path: str = "", weight: float = Atom.DEFAULT_WEIGHT, classifier: str = "",
                    activity_pattern: str = "", memory_space: str = "", self_influenced: bool = False,
                    enabled: bool = True, override: bool = False, **kwargs):
        try:
            path_and_name: List[str] = self._parse_streamview_atom_path(path)
            classifier: AbstractClassifier = AbstractClassifier.from_string(classifier, **kwargs)
            activity_pattern: AbstractActivityPattern = AbstractActivityPattern.from_string(activity_pattern)
            memory_space: AbstractMemorySpace = AbstractMemorySpace.from_string(memory_space)
            self.players[player].create_atom(path=path_and_name, weight=weight, self_influenced=self_influenced,
                                             classifier=classifier, activity_pattern=activity_pattern,
                                             memory_space=memory_space, enabled=enabled,
                                             override=override)
            self.players[player].send_atoms()
            self.logger.info(f"Created Atom at path '{path}'.")
        except (AssertionError, ValueError, KeyError, IndexError, DuplicateKeyError) as e:
            self.logger.error(f"{str(e)} No Atom was created.")

    def delete_atom(self, player: str, path: str):
        try:
            path_and_name: List[str] = self._parse_streamview_atom_path(path)
            self.players[player].delete_atom(path_and_name)
            self.logger.info(f"Deleted Atom at path '{path}'.")
        except (AssertionError, KeyError, IndexError) as e:
            self.logger.error(f"{str(e)} No Atom was deleted.")

    ######################################################
    # MAIN RUNTIME FUNCTIONS
    ######################################################

    def influence(self, player: str, path: str, feature_keyword: str, value: Any, **kwargs):
        self.logger.debug(f"[influence] called for player '{player}' with path '{path}', "
                          f"feature keyword '{feature_keyword}', value '{value}' and kwargs {kwargs}")
        if not self.scheduler.running:
            return
        try:
            influence: FeatureInfluence = FeatureInfluence.from_keyword(feature_keyword, value)
        except ValueError as e:
            self.logger.error(f"{str(e)}. No influence was computed.")
            return

        try:
            path_and_name: List[str] = self._parse_streamview_atom_path(path)
            time: float = self.scheduler.tick
            self.players[player].influence(path_and_name, influence, time, **kwargs)
        except (AssertionError, KeyError, IndexError, InvalidLabelInput) as e:
            self.logger.error(f"{str(e)} Could not influence target.")
        self.logger.debug(f"[influence] Influence successfully terminated for player '{player}' with path '{path}'.")

    def influence_onset(self, player):
        if not self.scheduler.running:
            return
        try:
            if self.players[player].trigger_mode == TriggerMode.MANUAL:
                self.logger.debug(f"[influence_onset] Influence onset triggered for player '{player}'.")
                self.scheduler.add_trigger_event(self.players[player])
        except KeyError:
            self.logger.error(f"A player named '{player}' does not exist.")

    ######################################################
    # MODIFY PLAYER/STREAMVIEW/ATOM STATE
    ######################################################

    def set_peak_selector(self, player: str, peak_selector: str, **kwargs):
        if player not in self.players:
            self.logger.error(f"Player '{player}' does not exist. No classifier was set.")
            return
        try:
            peak_selector: AbstractPeakSelector = AbstractPeakSelector.from_string(peak_selector, **kwargs)
            self.players[player].set_peak_selector(peak_selector)
            self.logger.info(f"[set_peak_selector] Peak Selector set to {type(peak_selector).__name__} "
                             f"for player '{player}.")
        except (ValueError, KeyError) as e:
            self.logger.error(f"{str(e)} No Peak Selector was set.")

    def set_classifier(self, player: str, path: str, classifier: str, **kwargs):
        if player not in self.players:
            self.logger.error(f"Player '{player}' does not exist. No classifier was set.")
            return
        try:
            path_and_name: List[str] = self._parse_streamview_atom_path(path)
            classifier: AbstractClassifier = AbstractClassifier.from_string(classifier, **kwargs)
            self.players[player].set_classifier(path_and_name, classifier)
            self.logger.info(f"[set_peak_classifier] Classifier set to {type(classifier).__name__} "
                             f"for player '{player}'.")
        except (AssertionError, KeyError, ValueError, InvalidCorpus) as e:
            self.logger.error(f"{str(e)} No Classifier was set.")

    def set_activity_pattern(self, player: str, path: str, activity_pattern: str, **kwargs):
        if player not in self.players:
            self.logger.error(f"Player '{player}' does not exist. No classifier was set.")
            return
        try:
            path_and_name: List[str] = self._parse_streamview_atom_path(path)
            activity_pattern: AbstractActivityPattern = AbstractActivityPattern.from_string(activity_pattern, **kwargs)
            self.players[player].set_activity_pattern(path_and_name, activity_pattern)
            self.logger.debug(f"[set_acitivity_pattern] Activity Pattern set to {type(activity_pattern).__name__} "
                              f"for player '{player}.")
        except (AssertionError, KeyError, ValueError) as e:
            self.logger.error(f"{str(e)} No Activity Pattern was set.")

    def add_transform(self, player: str, transform: str, **kwargs):
        try:
            transform: AbstractTransform = AbstractTransform.from_string(transform, **kwargs)
            self.players[player].add_transform(transform)
            self.logger.debug(f"[add_transform] Added transform {transform} for player '{player}'.")
        except KeyError:
            self.logger.error(f"No player with the name '{player}' exists. No transform was added.")
        except TransformError as e:
            self.logger.debug(f"{str(e)}. No transform was added.")
        except TypeError as e:
            self.logger.error(
                f"{str(e)}. Please provide this argument on the form 'argname= value'. No transform was added.")

    def remove_transform(self, player: str, transform: str, **kwargs):
        try:
            transform: AbstractTransform = AbstractTransform.from_string(transform, **kwargs)
            self.players[player].remove_transform(transform)
<<<<<<< HEAD
=======
            self.logger.debug(f"Successfully removed transform {transform} from player '{player}'.")
>>>>>>> 59f9e40d
        except KeyError:
            self.logger.error(f"No player with the name '{player}' exists. No transform was removed.")
        except IndexError as e:
            self.logger.error(f"{str(e)} No transform was removed.")
        except TransformError as e:
            self.logger.debug(f"{str(e)}. No transform was removed.")
        except TypeError as e:
            self.logger.error(
                f"{str(e)}. Please provide this argument on the form 'argname= value'. No transform was removed.")
<<<<<<< HEAD

    def add_scale_action(self, player: str, scale_action: str, override: bool = False, **kwargs):
        try:
            scale_action: AbstractScaleAction = AbstractScaleAction.from_string(scale_action, **kwargs)
            self.players[player].add_scale_action(scale_action, override)
            self.logger.info(f"Added scale action {repr(scale_action)}")  # TODO:REMOVE TEMP
        except KeyError:
            self.logger.error(f"No player with the name '{player}' exists. No scale action was added.")
        except ValueError as e:
            self.logger.error(f"{str(e)}. No scale action was added.")
        except DuplicateKeyError as e:
            self.logger.error(f"{str(e)}. No scale action was added.")

    def remove_scale_action(self, player: str, scale_action: str, **kwargs):
        try:
            scale_action: AbstractScaleAction = AbstractScaleAction.from_string(scale_action, **kwargs)
            self.players[player].remove_scale_action(type(scale_action))
            self.logger.info(f"Removed scale action {repr(scale_action)}")  # TODO:REMOVE TEMP
        except KeyError as e:
            self.logger.error(f"Could not remove scale action: {repr(e)}.")
=======
>>>>>>> 59f9e40d

    def read_corpus(self, player: str, filepath: str, volatile: bool = False):
        self.logger.info(f"Reading Corpus at '{filepath}' for Player '{player}'...")
        if not os.path.exists(filepath):
            self.logger.error(f"The file '{filepath}' does not exist. No Corpus was read.")
            return
        if player not in self.players:
            self.logger.error(f"Player '{player}' does not exist. No Corpus was read.")
            return

        try:
            _, file_extension = os.path.splitext(filepath)
            if file_extension in CorpusBuilder.CORPUS_FILE_EXTENSIONS:
                corpus: Corpus = Corpus.from_json(filepath, volatile)
            else:
                corpus: Corpus = CorpusBuilder().build(filepath)

            restart_server: bool = False
            if self.scheduler.running:
                self.scheduler.flush_held(self.players[player])
                self.scheduler.pause()
                self.reset_influences(player)
                restart_server = True

            self.players[player].set_corpus(corpus)
            self.logger.info(f"Corpus '{corpus.name}' successfully loaded in player '{player}'.")

            if restart_server:
                self.scheduler.start()

        # except (KeyError, IOError, InvalidCorpus) as e:  # TODO: Missing all exceptions from CorpusBuilder.build()
        except (IOError, InvalidCorpus) as e:  # TODO: Missing all exceptions from CorpusBuilder.build()
            self.logger.error(f"{str(e)}. No Corpus was read.")

    def set_param(self, player: str, path: str, value: Any):
        self.logger.debug(f"[set_param] Attempting to set parameter for player '{player}' at '{path}' "
                          f"to {value} (type={type(value)})...")
        try:
            path_and_name: List[str] = self._parse_streamview_atom_path(path)
            self.players[player].set_param(path_and_name, value)
        except (AssertionError, IndexError, ParameterError) as e:
            self.logger.error(f"{str(e)} Could not set Parameter.")
        except KeyError as e:
            self.logger.error(f"Could not find {str(e)}. No Parameter was set.")

    def reset_influences(self, player: str):
        try:
            self.players[player].clear()
        except KeyError as e:
            self.logger.error(f"Could not find {str(e)}. Influences were not reset.")

    ######################################################
    # SCHEDULER
    ######################################################

    def _start(self):
        self.clear_all()
        self.scheduler.start()
        self.logger.info(f"Scheduler started. Current tick is {self.scheduler.tick:.2f}.")

    def _stop(self):
        """ Stops the scheduler and resets the state of all players """
        self.clear_all()
        self.scheduler.stop()
        self.logger.info("Scheduler was stopped.")

    def clear_all(self):
        for player in self.players.values():
            self.scheduler.flush_held(player)
            player.clear()

    def _set_tempo(self, tempo: Union[float, int]):
        if self.scheduler.tempo_master is not None:
            self.logger.error(f"Could not set tempo. Scheduler currently receives its tempo "
                              f"from player '{self.scheduler.tempo_master.name}'.")
            return
        if (isinstance(tempo, int) or isinstance(tempo, float)) and tempo > 0:
            if self.scheduler.running:
                self.scheduler.add_tempo_event(self.scheduler.tick, tempo)
            else:
                self.scheduler.tempo = tempo
        else:
            self.logger.error(f"Tempo must be a single value larger than zero. Did not set tempo.")

    def _set_tempo_master(self, player: Optional[str]) -> bool:
        """ :returns whether the scheduler has a tempo master after operation """
        try:
            self.scheduler.tempo_master = self.players[player]
            self.logger.debug(f"[set_tempo_master] Tempo master set to '{player}'.")
            return True
        except KeyError:
            if player is None:
                self.scheduler.tempo_master = None
                self.logger.debug(f"[set_tempo_master] Tempo master set to '{player}'.")
                return False
            else:
                self.logger.error(f"No player named '{player}' exists. No tempo master was set.")
                return self.scheduler.tempo_master is not None

    ######################################################
    # SCHEDULING STATE-RELATED PARAMETERS
    ######################################################

    # TODO: Remove and change into generic set scheduling param
    # TODO: Should also generalize Scheduler.add_trigger_event or some other aspect so that the last lines
    #       of this function are handled by scheduler, not at parsing time
    def set_trigger_mode(self, player: str, mode: str):
        try:
            trigger_mode: TriggerMode = TriggerMode.from_string(mode)
        except ValueError as e:
            self.logger.error(f"{repr(e)}. Did not set Trigger Mode.")
            return
        try:
            previous_trigger_mode: TriggerMode = self.players[player].trigger_mode
            self.players[player].trigger_mode = trigger_mode
            self.scheduler.flush_held(self.players[player])
        except KeyError:
            self.logger.error(f"No player named '{player}' exists. Could not set mode.")
            return
        if trigger_mode == TriggerMode.AUTOMATIC and previous_trigger_mode != trigger_mode:
            self.scheduler.add_trigger_event(self.players[player])
        self.logger.debug(f"[trigger_mode]: Trigger mode set to '{trigger_mode}' for player '{player}'.")

    def set_held_notes_mode(self, player: str, enable: bool):
        try:
            p: Player = self.players[player]
            p.hold_notes_artificially = enable
            self.scheduler.flush_held(p)
            self.logger.debug(f"Held notes mode set to {enable} for player '{player}'.")
        except KeyError:
            self.logger.error(f"No player named '{player}' exists. Could not set mode.")

    def set_onset_mode(self, player: str, enable: bool):
        try:
            p: Player = self.players[player]
            p.simultaneous_onsets = enable
            self.scheduler.flush_held(p)
            self.logger.debug(f"Simultaneous onset mode set to {enable} for player '{player}'.")
        except KeyError:
            self.logger.error(f"No player named '{player}' exists. Could not set mode.")

    ######################################################
    # CORPUS METHODS
    ######################################################

    def build_corpus(self, filepath: str, corpus_name: Optional[str] = None,
                     output_folder: str = settings.CORPUS_FOLDER, overwrite: bool = False,
                     filter_class: str = "", **kwargs):
        self.logger.info(f"Building corpus from file(s) '{filepath}'...")
        try:
            spectrogram_filter: AbstractFilter = AbstractFilter.from_string(filter_class)
            corpus: Corpus = CorpusBuilder().build(filepath=filepath, corpus_name=corpus_name,
                                                   spectrogram_filter=spectrogram_filter, **kwargs)
            self.logger.debug(f"[build_corpus]: Successfully built '{corpus.name}' from file '{filepath}'.")
        except ValueError as e:  # TODO: Missing all exceptions from CorpusBuilder.build()
            self.logger.error(f"{str(e)} No Corpus was built.")
            return

        if output_folder is not None:
            self.logger.info(f"[build_corpus]: Exporting corpus '{corpus.name}' to path '{output_folder}'...")
            try:
                output_filepath: str = corpus.export(output_folder, overwrite=overwrite)
                self.logger.info(f"Corpus was successfully written to file '{output_filepath}'.")
            except (IOError, AttributeError, KeyError) as e:
                self.logger.error(f"{str(e)} Export of corpus failed.")

    ######################################################
    # PRIVATE
    ######################################################

    @staticmethod
    def _parse_streamview_atom_path(path: str) -> List[str]:
        """ :raises AssertionError if `path` is non-empty and not of type `str`. """
        assert isinstance(path, str), "Argument 'path' should be a string."
        if not path:
            return []
        elif SomaxStringDispatcher.PATH_SEPARATOR in path:
            return [s for s in path.split(SomaxStringDispatcher.PATH_SEPARATOR) if s]
        else:
            return [path]

    def _parse_ip(self, ip: str) -> str:
        try:
            ipaddress.ip_address(ip)
            return ip
        except ValueError as e:
            self.logger.error(f"{str(e)}. Setting ip to {SomaxStringDispatcher.IP_LOCALHOST}.")
            return SomaxStringDispatcher.IP_LOCALHOST

    def _parse_osc_address(self, string: str) -> str:
        if not string.startswith("/"):
            self.logger.warning(f"OSC address must begin with '/'. Setting OSC address to '/{string}'.")
            return f"/{string}"
        return string


class SomaxServer(SomaxStringDispatcher, Caller):
    DEFAULT_RECV_PORT = 1234
    DEFAULT_SEND_PORT = 1235
    SERVER_ADDRESS = "/server"

    DEBUG = True

    def __init__(self, recv_port: int, send_port: int, ip: str = SomaxStringDispatcher.IP_LOCALHOST):
        super(SomaxServer, self).__init__(parse_parenthesis_as_list=False, discard_duplicate_args=False)
        self.logger = logging.getLogger(__name__)
        self.target: Target = SimpleOscTarget(self.SERVER_ADDRESS, send_port, ip)
        self.logger.addHandler(OscLogForwarder(self.target))

        self.builder = CorpusBuilder()
        self.ip: str = ip
        self.in_port: int = recv_port
        self.out_port: int = send_port
        self.server: Optional[AsyncIOOSCUDPServer] = None
        self.logger.info(f"Somax Server (version: {somax.__version__}) was started "
                         f"with input port {recv_port}, output port {send_port} and ip {ip}.")

    async def run(self) -> None:
        """ raises: OSError is server already is in use """
        osc_dispatcher: Dispatcher = Dispatcher()
        osc_dispatcher.map(self.SERVER_ADDRESS, self.__process_osc)
        osc_dispatcher.set_default_handler(self.__unmatched_osc)
        self.server: AsyncIOOSCUDPServer = AsyncIOOSCUDPServer((self.ip, self.in_port),
                                                               osc_dispatcher, asyncio.get_event_loop())
        transport, protocol = await self.server.create_serve_endpoint()
        await self.scheduler.init_async_loop()  # Start scheduler and run until termination of application
        transport.close()

    def exit(self, print_exit_message: bool = True):
        self.scheduler.terminate()
        self.clear_all()
        self.target.send(SendProtocol.SCHEDULER_RESET_UI, Target.WRAPPED_BANG)
        if print_exit_message:
            self.logger.info("Somax Server was successfully terminated.")

    def __process_osc(self, _address, *args):
        args_str: str = MaxFormatter.format_as_string(*args)
        try:
            self.call(args_str)
        except Exception as e:
            self.logger.error(e)
            self.logger.debug(repr(e))
            if self.DEBUG:
                raise

    def __unmatched_osc(self, address: str, *_args, **_kwargs) -> None:
        self.logger.info("The address {} does not exist.".format(address))

    ######################################################
    # MAX GETTERS
    ######################################################

    def get_time(self):
        self.target.send(SendProtocol.SCHEDULER_CURRENT_TIME, self.scheduler.tick)

    def get_tempo(self):
        self.target.send(SendProtocol.SCHEDULER_CURRENT_TEMPO, self.scheduler.tempo)

    def parameter_dict(self):
        self.logger.debug(f"[parameter_dict] Creating parameter_dict.")
        parameter_dict: Dict[str, Dict[str, ...]] = {}  # Note: recursive depth
        for name, player in self.players.items():
            parameter_dict[name] = player.max_representation()
        self.target.send_dict(parameter_dict)

    def get_corpus_files(self, player: str):
        filepath: str = os.path.join(os.path.dirname(__file__), settings.CORPUS_FOLDER)
        corpora: List[Tuple[str, str]] = []
        for file in os.listdir(filepath):
            if any([file.endswith(extension) for extension in CorpusBuilder.CORPUS_FILE_EXTENSIONS]):
                corpus_name, _ = os.path.splitext(file)  # TODO: Not the corpus name that's specified in the json
                corpora.append((corpus_name, os.path.join(filepath, file)))
        try:
            self.players[player].send_corpora(corpora)
        except KeyError:
            self.logger.error(f"No player named '{player}' exists. Could not get corpus files.")

    def get_player_names(self):
        for player_name in self.players.keys():
            self.target.send(SendProtocol.ALL_PLAYER_NAMES, [player_name])

    def get_peaks(self, player: str):
        try:
            self.players[player].send_peaks()
        except KeyError:
            return

    def get_param(self, player: str, path: str):
        try:
            parameter_path: List[str] = self._parse_streamview_atom_path(path)
            self.target.send(SendProtocol.PLAYER_SINGLE_PARAMETER,
                             [path, self.players[player].get_param(parameter_path).value])
        except (IndexError, KeyError):
            self.logger.error(f"Could not get parameter at given path.")
        except (ParameterError, AssertionError) as e:
            self.logger.error(str(e))

    def server_status(self, players: Optional[List[str]]):
        if players is None:
            all_players_exist: bool = True
        else:
            try:
                all_players_exist = all([self.players[p] is not None for p in players])
            except KeyError:
                all_players_exist = False
        self.target.send(SendProtocol.SERVER_STATUS, [all_players_exist, self.scheduler.running])

    ######################################################
    # MAX SETTERS WITH RETURN VALUES
    ######################################################

    def start(self):
        self._start()
        self.target.send(SendProtocol.SCHEDULER_RUNNING, True)

    def stop(self):
        self._stop()
        self.target.send(SendProtocol.SCHEDULER_RUNNING, False)

    def set_tempo(self, tempo: Union[int, float]):
        self._set_tempo(tempo)
        self.get_tempo()  # send tempo to server

    def set_tempo_master(self, player: Optional[str]):
        """ :returns whether the scheduler has a tempo master after operation """
        has_tempo_master: bool = self._set_tempo_master(player)
        self.target.send(SendProtocol.SCHEDULER_HAS_TEMPO_MASTER, has_tempo_master)


if __name__ == "__main__":
    parser = argparse.ArgumentParser(description='Launch and manage a SoMaxServer')
    parser.add_argument('in_port', metavar='IN_PORT', type=int, nargs='?',
                        help='in port used by the server', default=SomaxServer.DEFAULT_RECV_PORT)
    parser.add_argument('out_port', metavar='OUT_PORT', type=int, nargs='?', default=SomaxServer.DEFAULT_SEND_PORT,
                        help='out port used by the server')
    # TODO: Ip as input argument

    with resources.path(log, 'logging.ini') as path:
        logging.config.fileConfig(path.absolute())
    #
    SomChromaClassifier()

    # log_file_path = path.join(path.dirname(path.abspath(__file__)), 'log/logging.ini')
    # print(log_file_path)

    # logging.config.fileConfig('log/logging.ini', disable_existing_loggers=False)

    parsed_args = parser.parse_args()
    in_port = parsed_args.in_port
    out_port = parsed_args.out_port
    somax_server = SomaxServer(in_port, out_port)


    async def run():
        await asyncio.gather(somax_server.run())


    try:
        asyncio.run(run())
    except KeyboardInterrupt:
        somax_server.exit()
        sys.exit(130)
    except OSError as e:
        logging.getLogger(__name__).error(f"Server could not be started. In most cases, this indicates that a server"
                                          f"already is running on the OSC address. Error message: {repr(e)}.")
        sys.exit(0)
    except Exception:
        somax_server.exit(print_exit_message=False)
        somax_server.logger.critical("Server terminated from an uncaught exception")
        raise<|MERGE_RESOLUTION|>--- conflicted
+++ resolved
@@ -233,10 +233,7 @@
         try:
             transform: AbstractTransform = AbstractTransform.from_string(transform, **kwargs)
             self.players[player].remove_transform(transform)
-<<<<<<< HEAD
-=======
             self.logger.debug(f"Successfully removed transform {transform} from player '{player}'.")
->>>>>>> 59f9e40d
         except KeyError:
             self.logger.error(f"No player with the name '{player}' exists. No transform was removed.")
         except IndexError as e:
@@ -244,9 +241,7 @@
         except TransformError as e:
             self.logger.debug(f"{str(e)}. No transform was removed.")
         except TypeError as e:
-            self.logger.error(
-                f"{str(e)}. Please provide this argument on the form 'argname= value'. No transform was removed.")
-<<<<<<< HEAD
+            self.logger.error(f"{str(e)}. Please provide this argument on the form 'argname= value'. No transform was removed.")
 
     def add_scale_action(self, player: str, scale_action: str, override: bool = False, **kwargs):
         try:
@@ -267,8 +262,6 @@
             self.logger.info(f"Removed scale action {repr(scale_action)}")  # TODO:REMOVE TEMP
         except KeyError as e:
             self.logger.error(f"Could not remove scale action: {repr(e)}.")
-=======
->>>>>>> 59f9e40d
 
     def read_corpus(self, player: str, filepath: str, volatile: bool = False):
         self.logger.info(f"Reading Corpus at '{filepath}' for Player '{player}'...")
