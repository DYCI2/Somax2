import logging
from typing import Optional, List, Dict, Type, Any

import pandas as pd

from somax.corpus_builder.matrix_keys import MatrixKeys as Keys
from somax.features.feature import CorpusFeature
from somax.runtime.memory_state import MemoryState

""" Keys correspond to parent module names, ex. "pitch" or "chroma". """
EventParameterDict = Dict[str, List[CorpusFeature]]


class Note:
    def __init__(self, pitch: int, velocity: int, channel: int, onset: float, duration: float, track: str,
                 absolute_onset: float, absolute_duration: float):
        self.logger = logging.getLogger(__name__)
        self.pitch: int = pitch
        self.velocity: int = velocity
        self.channel: int = channel
        self.onset: float = onset  # in ticks in relation to CorpusEvent onset
        self.duration: float = duration  # in ticks
        self.track: str = track  # name of MIDI track note originated from
        self.absolute_onset: float = absolute_onset  # in milliseconds in relation to CorpusEvent onset
        self.absolute_duration: float = absolute_duration  # in milliseconds

    @classmethod
    def from_raw(cls, raw_note: pd.Series, parent_event_relative_onset: float, parent_event_absolute_onset: float):
        return cls(pitch=raw_note[Keys.PITCH],
                   velocity=raw_note[Keys.VELOCITY],
                   channel=raw_note[Keys.CHANNEL],
                   onset=raw_note[Keys.REL_ONSET] - parent_event_relative_onset,
                   duration=raw_note[Keys.REL_DURATION],
                   track=raw_note[Keys.TRACK_NAME],
                   absolute_onset=raw_note[Keys.ABS_ONSET] - parent_event_absolute_onset,
                   absolute_duration=raw_note[Keys.ABS_DURATION])

    @classmethod
    def relative_to(cls, note: 'Note', old_parent_onset: float, new_parent_onset: float,
                    old_parent_abs_onset: float, new_parent_abs_onset: float):
        return cls(pitch=note.pitch,
                   velocity=note.velocity,
                   channel=note.channel,
                   onset=note.onset + old_parent_onset - new_parent_onset,
                   duration=note.duration,
                   track=note.track,
                   absolute_onset=note.absolute_onset + old_parent_abs_onset - new_parent_abs_onset,
                   absolute_duration=note.absolute_duration)

    @classmethod
    def from_json(cls, note_dict: Dict[str, Any]):
        return cls(pitch=note_dict["pitch"],
                   velocity=note_dict["velocity"],
                   channel=note_dict["channel"],
                   onset=note_dict["onset"],
                   duration=note_dict["duration"],
                   track=note_dict["track"],
                   absolute_onset=note_dict["absolute_onset"],
                   absolute_duration=note_dict["absolute_duration"])

    def __repr__(self):
        return f"Note(pitch={self.pitch},velocity={self.velocity},channel={self.channel}," \
               f"onset={self.onset},dur={self.duration},..)."

    def __eq__(self, other):
        return self.pitch == other.pitch and self.channel == other.channel

    def encode(self) -> Dict[str, Any]:
        return {"pitch": self.pitch,
                "velocity": self.velocity,
                "channel": self.channel,
                "onset": self.onset,
                "duration": self.duration,
                "track": self.track,
                "absolute_onset": self.absolute_onset,
                "absolute_duration": self.absolute_duration,
                }

    def is_held_from(self, parent_duration: float) -> bool:
        return self.onset + self.duration > parent_duration

    def is_held_to(self) -> bool:
        return self.onset < 0.0


class CorpusEvent:
    def __init__(self, state_index: int, tempo: float, onset: float, absolute_onset: float, bar_number: float,
                 duration: Optional[float] = None, absolute_duration: Optional[float] = None,
                 notes: Optional[List[Note]] = None, features: Optional[Dict[Type[CorpusFeature], CorpusFeature]] = None):
        self.logger = logging.getLogger(__name__)
        self.state_index: int = state_index
        self.tempo: float = tempo
        self.onset: float = onset
        self.absolute_onset: float = absolute_onset
        self.bar_number: float = bar_number

        self.duration: Optional[float] = duration
        self.absolute_duration: Optional[float] = absolute_duration

        self.notes: List[Note] = notes if notes else []
<<<<<<< HEAD
        self.features: Dict[Type[CorpusFeature], CorpusFeature] = features if features else {}
=======
        self.features: Dict[Type[CorpusFeature], CorpusFeature] = traits if traits else {}
        self.recorded_memory_state: Optional[MemoryState] = None
>>>>>>> 8b917c3e

        # self._labels = {}  # {ClassVar[AbstractLabel]: AbstractLabel}, precompiled for performance

    @classmethod
    def decode(cls, event_dict: Dict[str, Any], classpath_dict: Dict[str, str]) -> 'CorpusEvent':
        """ Raises: KeyError, AttributeError"""
        return CorpusEvent(state_index=event_dict["state_index"],
                           tempo=event_dict["tempo"],
                           onset=event_dict["onset"],
                           absolute_onset=event_dict["absolute_onset"],
                           duration=event_dict["duration"],
                           absolute_duration=event_dict["absolute_duration"],
                           bar_number=event_dict["bar"],
                           notes=[Note.from_json(note_dict) for note_dict in event_dict["notes"]],
                           features=dict([CorpusFeature.from_json(classpath_dict[k], v)
                                          for (k, v) in event_dict["features"].items()])
                           )

    @classmethod
    def incomplete(cls, state_index: int, raw_note: pd.Series) -> 'CorpusEvent':
        """ Create a new CorpusEvent containing a single note where the duration is unknown.
        pd.Series on the format specified in note_matrix.py"""
        event_onset: float = raw_note[Keys.REL_ONSET]
        event_absolute_onset: float = raw_note[Keys.ABS_ONSET]
        bar_number: float = raw_note[Keys.BAR_NUMBER]
        notes: List[Note] = [Note.from_raw(raw_note, event_onset, event_absolute_onset)]
        return cls(state_index, raw_note[Keys.TEMPO], event_onset, event_absolute_onset, bar_number, notes=notes)

    def set_duration(self, end: float, absolute_end: float):
        """ Completes a CorpusEvent constructed with the `incomplete` constructor. """
        self.duration = end - self.onset
        self.absolute_duration = absolute_end - self.absolute_onset

    def append_raw(self, note: pd.Series) -> None:
        self.notes.append(Note.from_raw(note, self.onset, self.absolute_onset))

    def append_notes(self, notes: List[Note], parent_onset: float, parent_abs_onset: float) -> None:
        self.notes.extend([Note.relative_to(n, parent_onset, self.onset, parent_abs_onset, self.absolute_onset)
                           for n in notes])

    def set_feature(self, feature: CorpusFeature):
        self.features[type(feature)] = feature

    def get_feature(self, feature_type: Type[CorpusFeature]) -> CorpusFeature:
        """Raises KeyError"""
        return self.features[feature_type]

    def held_to(self) -> [Note]:
        return [note for note in self.notes if note.is_held_to()]

    def held_from(self) -> [Note]:
        return [note for note in self.notes if note.is_held_from(self.duration)]

    def encode(self, features_dict: Dict[Type['CorpusFeature'], str]) -> Dict[str, Any]:
        return {"state_index": self.state_index,
                "tempo": self.tempo,
                "onset": self.onset,
                "absolute_onset": self.absolute_onset,
                "bar": self.bar_number,
                "duration": self.duration,
                "absolute_duration": self.absolute_duration,
                "notes": [note.encode() for note in self.notes],
                "features": {features_dict[cls]: obj for (cls, obj) in self.features.items()}
                }
        # : Dict[Type[AbstractTrait], AbstractTrait] = event_parameters if event_parameters else {}<|MERGE_RESOLUTION|>--- conflicted
+++ resolved
@@ -98,12 +98,8 @@
         self.absolute_duration: Optional[float] = absolute_duration
 
         self.notes: List[Note] = notes if notes else []
-<<<<<<< HEAD
         self.features: Dict[Type[CorpusFeature], CorpusFeature] = features if features else {}
-=======
-        self.features: Dict[Type[CorpusFeature], CorpusFeature] = traits if traits else {}
         self.recorded_memory_state: Optional[MemoryState] = None
->>>>>>> 8b917c3e
 
         # self._labels = {}  # {ClassVar[AbstractLabel]: AbstractLabel}, precompiled for performance
 
