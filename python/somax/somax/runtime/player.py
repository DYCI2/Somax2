import copy
import logging
from typing import Dict, Optional, Tuple, Type, List

from somax.runtime.atom import Atom
from somax.runtime.corpus import Corpus
from somax.runtime.corpus_event import CorpusEvent
from somax.runtime.exceptions import DuplicateKeyError
from somax.runtime.exceptions import InvalidCorpus, InvalidLabelInput
from somax.runtime.improvisation_memory import ImprovisationMemory
from somax.runtime.influence import AbstractInfluence
from somax.runtime.merge_actions import AbstractMergeAction
from somax.runtime.peak_selector import AbstractPeakSelector
from somax.runtime.peaks import Peaks
from somax.runtime.scale_actions import AbstractScaleAction
from somax.runtime.streamview import Streamview
from somax.runtime.target import Target, SendProtocol
from somax.runtime.transforms import AbstractTransform, NoTransform
from somax.runtime.transform_handler import TransformHandler
from somax.scheduler.scheduled_object import ScheduledMidiAgent, TriggerMode
import numpy as np


class Player(Streamview, ScheduledMidiAgent):

    def __init__(self, name: str,
                 trigger_mode: TriggerMode = TriggerMode.default(),
                 peak_selector: AbstractPeakSelector = AbstractPeakSelector.default(),
                 merge_action: AbstractMergeAction = AbstractMergeAction.default(),
                 corpus: Optional[Corpus] = None,
                 scale_actions: List[AbstractScaleAction] = AbstractScaleAction.default_set(),
                 **kwargs):
        self._transform_handler: TransformHandler = TransformHandler()
        super().__init__(name, transform_handler=self._transform_handler, corpus=corpus, merge_action=merge_action,
                         trigger_mode=trigger_mode, **kwargs)
        self.logger = logging.getLogger(__name__)
        self.peak_selector: AbstractPeakSelector = peak_selector
        self.corpus: Optional[Corpus] = corpus
        self.scale_actions: Dict[Type[AbstractScaleAction], AbstractScaleAction] = {}
        for scale_action in scale_actions:
            self.add_scale_action(scale_action)

        self.improvisation_memory: ImprovisationMemory = ImprovisationMemory()
        self.previous_peaks: Peaks = Peaks.create_empty()
        self._transform_handler: TransformHandler = TransformHandler()

        self._parse_parameters()

    def __repr__(self):
        return f"{type(self).__name__}(name={self.name}, ...)"

    ######################################################
    # MAIN RUNTIME FUNCTIONS
    ######################################################

    def new_event(self, scheduler_time: float, tempo: float) -> Optional[Tuple[CorpusEvent, AbstractTransform]]:
        self.logger.debug(f"[new_event] Player '{self.name}' attempting to create a new event "
                          f"at scheduler time '{scheduler_time}'.")
        if not bool(self.enabled.value):
            return None
        if not self.corpus:
            raise InvalidCorpus(f"No Corpus has been loaded in player '{self.name}'.")

        self._update_peaks_on_new_event(scheduler_time)
        peaks: Peaks = self._merged_peaks(scheduler_time, self.improvisation_memory, self.corpus)
        peaks = self._scale_peaks(peaks, scheduler_time, self.improvisation_memory, self.corpus)

        event_and_transform: Optional[Tuple[CorpusEvent, AbstractTransform]]
        event_and_transform = self.peak_selector.decide(peaks, self.improvisation_memory,
                                                        self.corpus, self._transform_handler)
        if event_and_transform is None:
            self._feedback(None, scheduler_time, NoTransform())
            return None
        event, transform = event_and_transform
        event = transform.apply(event)      # returns deepcopy of transformed event

        self.improvisation_memory.append(event, scheduler_time, transform, tempo,
                                         artificially_sustained=self.hold_notes_artificially,
                                         simultaneous_onsets=self.simultaneous_onsets)
        self._feedback(event, scheduler_time, transform)
        self.previous_peaks = peaks
        return event, transform

    def influence(self, path: List[str], influence: AbstractInfluence, time: float, **kwargs) -> Dict[Atom, int]:
        """ Raises: InvalidLabelInput (if influencing a specific path without matching label), KeyError
            Return values are only for gathering statistics (Evaluator, etc.) and not used in runtime."""
        if not bool(self.enabled.value):
            return {}
        num_generated_peaks: Dict[Atom, int] = {}
        if not path:
            for atom in self._direct_influenced_atoms():
                try:
                    num_peaks: int = atom.influence(influence, time, **kwargs)
                    num_generated_peaks[atom] = num_peaks
                except InvalidLabelInput:
                    # Ignore atom if label doesn't match
                    continue
        else:
            atom: Atom = self._get_atom(path)
            num_peaks: int = atom.influence(influence, time, **kwargs)
            num_generated_peaks[atom] = num_peaks
        return num_generated_peaks

    ######################################################
    # MODIFY STATE
    ######################################################

    def _feedback(self, feedback_event: Optional[CorpusEvent], time: float, applied_transform: AbstractTransform) -> None:
        self.peak_selector.feedback(feedback_event, time, applied_transform)
        for scale_action in self.scale_actions.values():
            scale_action.feedback(feedback_event, time, applied_transform)
        self.feedback(feedback_event, time, applied_transform)

    def clear(self):
        """ Reset runtime state without modifying any parameters or settings """
        self.improvisation_memory = ImprovisationMemory()
        self.previous_peaks = Peaks.create_empty()
        for scale_action in self.scale_actions.values():
            scale_action.clear()
        Streamview.clear(self)
        self._transform_handler.clear()

    def read_corpus(self, corpus: Corpus) -> None:
        self._update_transforms()
        self.corpus = corpus
        Streamview.read_corpus(self, corpus)

    def set_peak_selector(self, peak_selector: AbstractPeakSelector) -> None:
        self.peak_selector = peak_selector
        self._parse_parameters()

    def add_scale_action(self, scale_action: AbstractScaleAction, override: bool = False):
        """ Raises: DuplicateKeyError """
        if type(scale_action) in self.scale_actions and not override:
            raise DuplicateKeyError(f"A Scale Action of type '{type(scale_action).__name__}' already exists."
                                    f"To override: use 'override=True'.")
        else:
            scale_action.update_transforms(self._transform_handler)
            self.scale_actions[type(scale_action)] = scale_action

            self._parse_parameters()

    def remove_scale_action(self, scale_action_type: Type[AbstractScaleAction]):
        """ Raises: KeyError """
        del self.scale_actions[scale_action_type]
        del self.parameter_dict[scale_action_type.__name__]

    def add_transform(self, transform: AbstractTransform):
        """ :raises TransformError if a transform of the same instance with the same parameters already exists """
        self._transform_handler.add(transform)
        self._update_transforms()

    def remove_transform(self, transform: AbstractTransform):
        """ :raises IndexError if key doesn't exist
                    TransformError if attempting to delete last transform
        """
        self._transform_handler.remove(transform)
        self._update_transforms()

<<<<<<< HEAD
    def get_peaks(self) -> dict[str, int]:
        peaks_count: dict[str, int] = {self.name: self.previous_peaks.size()}
        for atom in self.all_atoms():
            peaks: Peaks = atom.get_peaks()
            peaks_count[atom.name] = peaks.size()
        return peaks_count

=======
    def export_runtime_corpus(self, name: str, **kwargs) -> Corpus:
        """ raises: InvalidCorpus if there's no data to export"""
        return self.improvisation_memory.export(name, self.corpus, **kwargs)
>>>>>>> 8b917c3e

    ######################################################
    # PRIVATE
    ######################################################

    def _scale_peaks(self, peaks: Peaks, scheduler_time: float, influence_history: ImprovisationMemory,
                     corpus: Corpus, **kwargs):
        if peaks.is_empty():
            return peaks
        corresponding_events: List[CorpusEvent] = corpus.events_around(peaks.times)
        corresponding_transforms: List[AbstractTransform] = [self._transform_handler.get_transform(t)
                                                             for t in np.unique(peaks.transform_ids)]
        for scale_action in self.scale_actions.values():
            if scale_action.is_enabled():
                peaks = scale_action.scale(peaks, scheduler_time, corresponding_events, corresponding_transforms,
                                           influence_history, corpus, **kwargs)
        return peaks

    def _update_transforms(self):
        for scale_action in self.scale_actions.values():
<<<<<<< HEAD
            scale_action.update_transforms(self._transform_handler)
        super().update_transforms()
=======
            scale_action.update_transforms(self.transform_handler)
        super().update_transforms()

    ######################################################
    # MAX INTERFACE INFORMATION
    ######################################################

    def send_peaks(self):
        self.target.send(SendProtocol.PLAYER_NUM_PEAKS, [self.name, self.previous_peaks.size()])
        for atom in self._all_atoms():
            peaks: Peaks = atom.get_peaks()
            self.target.send(SendProtocol.PLAYER_NUM_PEAKS, [atom.name, peaks.size()])
        self.target.send(SendProtocol.PLAYER_RECORDED_CORPUS_LENGTH, self.improvisation_memory.length())

    def send_corpora(self, corpus_names_and_paths: List[Tuple[str, str]]):
        for corpus in corpus_names_and_paths:
            self.target.send(SendProtocol.PLAYER_CORPUS_FILES, corpus)
        self.target.send(SendProtocol.PLAYER_CORPUS_FILES, Target.WRAPPED_BANG)

    def send_atoms(self):
        atom_names: List[str] = [atom.name for atom in self._all_atoms()]
        self.target.send(SendProtocol.PLAYER_INSTANTIATED_ATOMS, atom_names)

    def send_current_corpus_info(self):
        self.target.send(SendProtocol.PLAYER_CORPUS, [self.corpus.name, self.corpus.content_type.value,
                                                      self.corpus.length()])
>>>>>>> 8b917c3e
<|MERGE_RESOLUTION|>--- conflicted
+++ resolved
@@ -157,7 +157,10 @@
         self._transform_handler.remove(transform)
         self._update_transforms()
 
-<<<<<<< HEAD
+    def export_runtime_corpus(self, name: str, **kwargs) -> Corpus:
+        """ raises: InvalidCorpus if there's no data to export"""
+        return self.improvisation_memory.export(name, self.corpus, **kwargs)
+
     def get_peaks(self) -> dict[str, int]:
         peaks_count: dict[str, int] = {self.name: self.previous_peaks.size()}
         for atom in self.all_atoms():
@@ -165,11 +168,6 @@
             peaks_count[atom.name] = peaks.size()
         return peaks_count
 
-=======
-    def export_runtime_corpus(self, name: str, **kwargs) -> Corpus:
-        """ raises: InvalidCorpus if there's no data to export"""
-        return self.improvisation_memory.export(name, self.corpus, **kwargs)
->>>>>>> 8b917c3e
 
     ######################################################
     # PRIVATE
@@ -190,34 +188,5 @@
 
     def _update_transforms(self):
         for scale_action in self.scale_actions.values():
-<<<<<<< HEAD
             scale_action.update_transforms(self._transform_handler)
-        super().update_transforms()
-=======
-            scale_action.update_transforms(self.transform_handler)
-        super().update_transforms()
-
-    ######################################################
-    # MAX INTERFACE INFORMATION
-    ######################################################
-
-    def send_peaks(self):
-        self.target.send(SendProtocol.PLAYER_NUM_PEAKS, [self.name, self.previous_peaks.size()])
-        for atom in self._all_atoms():
-            peaks: Peaks = atom.get_peaks()
-            self.target.send(SendProtocol.PLAYER_NUM_PEAKS, [atom.name, peaks.size()])
-        self.target.send(SendProtocol.PLAYER_RECORDED_CORPUS_LENGTH, self.improvisation_memory.length())
-
-    def send_corpora(self, corpus_names_and_paths: List[Tuple[str, str]]):
-        for corpus in corpus_names_and_paths:
-            self.target.send(SendProtocol.PLAYER_CORPUS_FILES, corpus)
-        self.target.send(SendProtocol.PLAYER_CORPUS_FILES, Target.WRAPPED_BANG)
-
-    def send_atoms(self):
-        atom_names: List[str] = [atom.name for atom in self._all_atoms()]
-        self.target.send(SendProtocol.PLAYER_INSTANTIATED_ATOMS, atom_names)
-
-    def send_current_corpus_info(self):
-        self.target.send(SendProtocol.PLAYER_CORPUS, [self.corpus.name, self.corpus.content_type.value,
-                                                      self.corpus.length()])
->>>>>>> 8b917c3e
+        super().update_transforms()