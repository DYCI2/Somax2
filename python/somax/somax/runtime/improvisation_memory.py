<<<<<<< HEAD
from collections import deque
from typing import Tuple, List
=======
import copy
from typing import Tuple
>>>>>>> 8b917c3e

from somax.runtime.corpus import Corpus
from somax.runtime.corpus_event import CorpusEvent
from somax.runtime.exceptions import InvalidCorpus
from somax.runtime.memory_state import MemoryState
from somax.runtime.transforms import AbstractTransform


class ImprovisationMemory:

    def __init__(self):
        self._history: list[Tuple[CorpusEvent, MemoryState]] = []

    def append(self, event: CorpusEvent, trigger_time: float, transforms: AbstractTransform, tempo: float,
               artificially_sustained: bool, simultaneous_onsets: bool) -> None:
        """ Note: Transform has already been applied to the event, which is a deepcopy of the original event
                  (see `Player.new_event()` for more info)"""
        self._history.append((event, MemoryState(trigger_time, transforms, tempo,
                                                 artificially_sustained, simultaneous_onsets)))

    def get(self, index: int) -> Tuple[CorpusEvent, float, AbstractTransform]:
<<<<<<< HEAD
        return self._history[index]

    def get_n_latest(self, n: int) -> List[Tuple[CorpusEvent, float, AbstractTransform]]:
        """ :returns n latest events in reverse order (index 0 is latest event)"""
        if len(self._history) < n:
            return list(self._history)
        else:
            return [self._history[-i] for i in range(1, n + 1)]

    def get_latest(self) -> Tuple[CorpusEvent, float, AbstractTransform]:
        return self._history[len(self._history) - 1]
=======
        # TODO: Handle with memory state class
        """ raises: IndexError if index is out of range """
        v: Tuple[CorpusEvent, MemoryState] = self._history[index]
        return v[0], v[1].trigger_time, v[1].applied_transform

    def get_latest(self) -> Tuple[CorpusEvent, float, AbstractTransform]:
        """ raises: IndexError if history is empty """
        # TODO: Handle with memory state class
        v: Tuple[CorpusEvent, MemoryState] = self._history[len(self._history) - 1]
        return v[0], v[1].trigger_time, v[1].applied_transform

    def length(self) -> int:
        return len(self._history)

    def export(self, name: str, source_corpus: Corpus, use_original_tempo: bool = False) -> Corpus:
        """ raises: InvalidCorpus if there is no data to export
            TODO: `use_original_corpus` is a temporary workaround to handle the tempo offset described
                  in https://trello.com/c/vKfkisIV. Remove this once a proper solution is in place.
        """
        if len(self._history) == 0:
            raise InvalidCorpus("The recorded history is empty")
        elapsed_abs_time: float = 0.0
        events: list[CorpusEvent] = []
        for event, memory_state in copy.deepcopy(self._history):  # type: CorpusEvent, MemoryState
            current_onset: float = memory_state.trigger_time
            if use_original_tempo:
                memory_state.tempo = event.tempo
            if len(events) > 0:
                elapsed_time: float = current_onset - events[-1].onset
                events[-1].duration = elapsed_time
                elapsed_abs_time += elapsed_time * 60 / memory_state.tempo
            event.onset = current_onset
            event.absolute_onset = elapsed_abs_time
            event.recorded_memory_state = memory_state
            events.append(event)
        return Corpus(events, name, content_type=source_corpus.content_type,
                      build_parameters={"build_method": "runtime"})
>>>>>>> 8b917c3e
<|MERGE_RESOLUTION|>--- conflicted
+++ resolved
@@ -1,10 +1,5 @@
-<<<<<<< HEAD
-from collections import deque
-from typing import Tuple, List
-=======
 import copy
 from typing import Tuple
->>>>>>> 8b917c3e
 
 from somax.runtime.corpus import Corpus
 from somax.runtime.corpus_event import CorpusEvent
@@ -26,19 +21,6 @@
                                                  artificially_sustained, simultaneous_onsets)))
 
     def get(self, index: int) -> Tuple[CorpusEvent, float, AbstractTransform]:
-<<<<<<< HEAD
-        return self._history[index]
-
-    def get_n_latest(self, n: int) -> List[Tuple[CorpusEvent, float, AbstractTransform]]:
-        """ :returns n latest events in reverse order (index 0 is latest event)"""
-        if len(self._history) < n:
-            return list(self._history)
-        else:
-            return [self._history[-i] for i in range(1, n + 1)]
-
-    def get_latest(self) -> Tuple[CorpusEvent, float, AbstractTransform]:
-        return self._history[len(self._history) - 1]
-=======
         # TODO: Handle with memory state class
         """ raises: IndexError if index is out of range """
         v: Tuple[CorpusEvent, MemoryState] = self._history[index]
@@ -76,4 +58,11 @@
             events.append(event)
         return Corpus(events, name, content_type=source_corpus.content_type,
                       build_parameters={"build_method": "runtime"})
->>>>>>> 8b917c3e
+
+    # TODO: update for 2.2 merge
+    # def get_n_latest(self, n: int) -> List[Tuple[CorpusEvent, float, AbstractTransform]]:
+    #     """ :returns n latest events in reverse order (index 0 is latest event)"""
+    #     if len(self._history) < n:
+    #         return list(self._history)
+    #     else:
+    #         return [self._history[-i] for i in range(1, n + 1)]