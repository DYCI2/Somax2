"""Top-level package for Somax."""

<<<<<<< HEAD
__version__ = '2.2b3'
=======
__version__ = '2.2'
>>>>>>> 59f9e40d
<|MERGE_RESOLUTION|>--- conflicted
+++ resolved
@@ -1,7 +1,3 @@
 """Top-level package for Somax."""
 
-<<<<<<< HEAD
-__version__ = '2.2b3'
-=======
-__version__ = '2.2'
->>>>>>> 59f9e40d
+__version__ = '2.3'